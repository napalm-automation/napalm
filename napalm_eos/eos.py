# Copyright 2015 Spotify AB. All rights reserved.
#
# The contents of this file are licensed under the Apache License, Version 2.0
# (the "License"); you may not use this file except in compliance with the
# License. You may obtain a copy of the License at
#
# http://www.apache.org/licenses/LICENSE-2.0
#
# Unless required by applicable law or agreed to in writing, software
# distributed under the License is distributed on an "AS IS" BASIS, WITHOUT
# WARRANTIES OR CONDITIONS OF ANY KIND, either express or implied. See the
# License for the specific language governing permissions and limitations under
# the License.

"""
Napalm driver for Arista EOS.

Read napalm.readthedocs.org for more information.
"""

# std libs
import re
import time
from datetime import datetime
from netaddr import IPAddress
from netaddr import IPNetwork
from collections import defaultdict
from netaddr.core import AddrFormatError

# third party libs
import pyeapi
from pyeapi.eapilib import ConnectionError

# NAPALM base
import napalm_base.helpers
from napalm_base.base import NetworkDriver
from napalm_base.utils import string_parsers
from napalm_base.exceptions import ConnectionException, MergeConfigException, ReplaceConfigException,\
                                   SessionLockedException, CommandErrorException

# local modules
# here add local imports
# e.g. import napalm_eos.helpers etc.


class EOSDriver(NetworkDriver):
    """Napalm driver for Arista EOS."""

    SUPPORTED_OC_MODELS = []

    def __init__(self, hostname, username, password, timeout=60, optional_args=None):
        """Constructor."""
        self.device = None
        self.hostname = hostname
        self.username = username
        self.password = password
        self.timeout = timeout
        self.config_session = None

        if optional_args is None:
            optional_args = {}
        self.port = optional_args.get('port', 443)
        self.enablepwd = optional_args.get('enable_password', '')

    def open(self):
        """Implemantation of NAPALM method open."""
        try:
            connection = pyeapi.client.connect(
                transport='https',
                host=self.hostname,
                username=self.username,
                password=self.password,
                port=self.port,
                timeout=self.timeout
            )
<<<<<<< HEAD
            self.device = pyeapi.client.Node(connection, enablepwd=self.enablepwd)
=======

            if self.device is None:
                self.device = pyeapi.client.Node(connection)
>>>>>>> cc0afe30
            # does not raise an Exception if unusable

            # let's try to run a very simple command
            self.device.run_commands(['show clock'], encoding='text')
        except ConnectionError as ce:
            # and this is raised either if device not avaiable
            # either if HTTP(S) agent is not enabled
            # show management api http-commands
            raise ConnectionException(ce.message)

    def close(self):
        """Implemantation of NAPALM method close."""
        self.discard_config()

    def _load_config(self, filename=None, config=None, replace=True):
        if self.config_session is not None:
            raise SessionLockedException('Session is already in use by napalm')
        else:
            self.config_session = 'napalm_{}'.format(datetime.now().microsecond)

        commands = list()
        commands.append('configure session {}'.format(self.config_session))

        if replace:
            commands.append('rollback clean-config')

        if filename is not None:
            with open(filename, 'r') as f:
                lines = f.readlines()
        else:
            if isinstance(config, list):
                lines = config
            else:
                lines = config.splitlines()

        for line in lines:
            line = line.strip()
            if line == '':
                continue
            if line.startswith('!'):
                continue
            commands.append(line)

        try:
            self.device.run_commands(commands)
        except pyeapi.eapilib.CommandError as e:
            self.discard_config()

            if replace:
                raise ReplaceConfigException(e.message)
            else:
                raise MergeConfigException(e.message)

    def load_replace_candidate(self, filename=None, config=None):
        """Implemantation of NAPALM method load_replace_candidate."""
        self._load_config(filename, config, True)

    def load_merge_candidate(self, filename=None, config=None):
        """Implemantation of NAPALM method load_merge_candidate."""
        self._load_config(filename, config, False)

    def compare_config(self):
        """Implemantation of NAPALM method compare_config."""
        if self.config_session is None:
            return ''
        else:
            commands = ['show session-config named %s diffs' % self.config_session]
            result = self.device.run_commands(commands, encoding='text')[0]['output']

            result = '\n'.join(result.splitlines()[2:])

            return result.strip()

    def commit_config(self):
        """Implemantation of NAPALM method commit_config."""
        commands = list()
        commands.append('copy startup-config flash:rollback-0')
        commands.append('configure session {}'.format(self.config_session))
        commands.append('commit')
        commands.append('write memory')

        self.device.run_commands(commands)
        self.config_session = None

    def discard_config(self):
        """Implemantation of NAPALM method discard_config."""
        if self.config_session is not None:
            commands = list()
            commands.append('configure session {}'.format(self.config_session))
            commands.append('abort')
            self.device.run_commands(commands)
            self.config_session = None

    def rollback(self):
        """Implemantation of NAPALM method rollback."""
        commands = list()
        commands.append('configure replace flash:rollback-0')
        commands.append('write memory')
        self.device.run_commands(commands)

    def get_facts(self):
        """Implemantation of NAPALM method get_facts."""
        commands = list()
        commands.append('show version')
        commands.append('show hostname')
        commands.append('show interfaces')

        result = self.device.run_commands(commands)

        version = result[0]
        hostname = result[1]
        interfaces_dict = result[2]['interfaces']

        uptime = time.time() - version['bootupTimestamp']

        interfaces = [i for i in interfaces_dict.keys() if '.' not in i]
        interfaces = string_parsers.sorted_nicely(interfaces)

        return {
            'hostname': hostname['hostname'],
            'fqdn': hostname['fqdn'],
            'vendor': u'Arista',
            'model': version['modelName'],
            'serial_number': version['serialNumber'],
            'os_version': version['internalVersion'],
            'uptime': int(uptime),
            'interface_list': interfaces,
        }

    def get_interfaces(self):
        commands = list()
        commands.append('show interfaces')
        output = self.device.run_commands(commands)[0]

        interfaces = dict()

        for interface, values in output['interfaces'].iteritems():
            interfaces[interface] = dict()

            if values['lineProtocolStatus'] == 'up':
                interfaces[interface]['is_up'] = True
                interfaces[interface]['is_enabled'] = True
            else:
                interfaces[interface]['is_up'] = False
                if values['interfaceStatus'] == 'disabled':
                    interfaces[interface]['is_enabled'] = False
                else:
                    interfaces[interface]['is_enabled'] = True

            interfaces[interface]['description'] = values['description']

            interfaces[interface]['last_flapped'] = values.pop('lastStatusChangeTimestamp', None)

            interfaces[interface]['speed'] = int(values['bandwidth'] * 1e-6)
            interfaces[interface]['mac_address'] = values.pop('physicalAddress', u'')

        return interfaces

    def get_lldp_neighbors(self):
        commands = list()
        commands.append('show lldp neighbors')
        output = self.device.run_commands(commands)[0]['lldpNeighbors']

        lldp = dict()

        for n in output:
            if n['port'] not in lldp.keys():
                lldp[n['port']] = list()

            lldp[n['port']].append(
                {
                    'hostname': n['neighborDevice'],
                    'port': n['neighborPort'],
                }
            )

        return lldp

    def get_interfaces_counters(self):
        commands = list()

        commands.append('show interfaces counters')
        commands.append('show interfaces counters errors')

        output = self.device.run_commands(commands)

        interface_counters = dict()

        for interface, counters in output[0]['interfaces'].iteritems():
            interface_counters[interface] = dict()

            interface_counters[interface]['tx_octets'] = counters['outOctets']
            interface_counters[interface]['rx_octets'] = counters['inOctets']
            interface_counters[interface]['tx_unicast_packets'] = counters['outUcastPkts']
            interface_counters[interface]['rx_unicast_packets'] = counters['inUcastPkts']
            interface_counters[interface]['tx_multicast_packets'] = counters['outMulticastPkts']
            interface_counters[interface]['rx_multicast_packets'] = counters['inMulticastPkts']
            interface_counters[interface]['tx_broadcast_packets'] = counters['outBroadcastPkts']
            interface_counters[interface]['rx_broadcast_packets'] = counters['inBroadcastPkts']
            interface_counters[interface]['tx_discards'] = counters['outDiscards']
            interface_counters[interface]['rx_discards'] = counters['inDiscards']

            # Errors come from a different command
            errors = output[1]['interfaceErrorCounters'][interface]
            interface_counters[interface]['tx_errors'] = errors['outErrors']
            interface_counters[interface]['rx_errors'] = errors['inErrors']

        return interface_counters

    @staticmethod
    def _parse_neigbor_info(line):
        m = re.match('BGP neighbor is (?P<neighbor>.*?), remote AS (?P<as>.*?), .*', line)
        return m.group('neighbor'), m.group('as')

    @staticmethod
    def _parse_rid_info(line):
        m = re.match('.*BGP version 4, remote router ID (?P<rid>.*?), VRF (?P<vrf>.*?)$', line)
        return m.group('rid'), m.group('vrf')

    @staticmethod
    def _parse_desc(line):
        m = re.match('\s+Description: (?P<description>.*?)', line)
        if m:
            return m.group('description')
        else:
            return None

    @staticmethod
    def _parse_local_info(line):
        m = re.match('Local AS is (?P<as>.*?),.*', line)
        return m.group('as')

    @staticmethod
    def _parse_prefix_info(line):
        m = re.match('(\s*?)(?P<af>IPv[46]) Unicast:\s*(?P<sent>\d+)\s*(?P<received>\d+)', line)
        return m.group('sent'), m.group('received')

    def get_bgp_neighbors(self):
        NEIGHBOR_FILTER = 'bgp neighbors vrf all | include remote AS | remote router ID |^\s*IPv[46] Unicast:.*[0-9]+|^Local AS|Desc'
        output_summary_cmds = self.device.run_commands(
            ['show ipv6 bgp summary vrf all', 'show ip bgp summary vrf all'],
            encoding='json')
        output_neighbor_cmds = self.device.run_commands(
            ['show ip ' + NEIGHBOR_FILTER, 'show ipv6 ' + NEIGHBOR_FILTER],
            encoding='text')

        bgp_counters = defaultdict(lambda: dict(peers=dict()))
        for summary in output_summary_cmds:
            """
            Json output looks as follows
            "vrfs": {
                "default": {
                    "routerId": 1,
                    "asn": 1,
                    "peers": {
                        "1.1.1.1": {
                            "msgSent": 1,
                            "inMsgQueue": 0,
                            "prefixReceived": 3926,
                            "upDownTime": 1449501378.418644,
                            "version": 4,
                            "msgReceived": 59616,
                            "prefixAccepted": 3926,
                            "peerState": "Established",
                            "outMsgQueue": 0,
                            "underMaintenance": false,
                            "asn": 1
                        }
                    }
                }
            }
            """
            for vrf, vrf_data in summary['vrfs'].iteritems():
                bgp_counters[vrf]['router_id'] = vrf_data['routerId']
                for peer, peer_data in vrf_data['peers'].iteritems():
                    peer_info = {
                        'is_up': peer_data['peerState'] == 'Established',
                        'is_enabled': peer_data['peerState'] == 'Established' or peer_data['peerState'] == 'Active',
                        'uptime': int(peer_data['upDownTime'])
                    }
                    bgp_counters[vrf]['peers'][peer] = peer_info
        lines = []
        [lines.extend(x['output'].splitlines()) for x in output_neighbor_cmds]
        for line in lines:
            """
            Raw output from the command looks like the following:

              BGP neighbor is 1.1.1.1, remote AS 1, external link
                Description: Very info such descriptive
                BGP version 4, remote router ID 1.1.1.1, VRF my_vrf
                 IPv4 Unicast:         683        78
                 IPv6 Unicast:           0         0
              Local AS is 2, local router ID 2.2.2.2
            """
            if line is '':
                continue
            neighbor, r_as = self._parse_neigbor_info(lines.pop(0))
            # this line can be either description or rid info
            next_line = lines.pop(0)
            desc = self._parse_desc(next_line)
            if desc is None:
                rid, vrf = self._parse_rid_info(next_line)
                desc = ''
            else:
                rid, vrf = self._parse_rid_info(lines.pop(0))

            v4_sent, v4_recv = self._parse_prefix_info(lines.pop(0))
            v6_sent, v6_recv = self._parse_prefix_info(lines.pop(0))
            local_as = self._parse_local_info(lines.pop(0))
            data = {
                'remote_as': int(r_as),
                'remote_id': unicode(rid),
                'local_as': int(local_as),
                'description': unicode(desc),
                'address_family': {
                    'ipv4': {
                        'sent_prefixes': int(v4_sent),
                        'received_prefixes': int(v4_recv),
                        'accepted_prefixes': -1
                    },
                    'ipv6': {
                        'sent_prefixes': int(v6_sent),
                        'received_prefixes': int(v6_recv),
                        'accepted_prefixes': -1
                    }
                }
            }
            bgp_counters[vrf]['peers'][neighbor].update(data)

        if 'default' in bgp_counters.keys():
            bgp_counters['global'] = bgp_counters.pop('default')
        return bgp_counters

    def get_environment(self):
        """
        Returns a dictionary where:
            * fans is a dictionary of dictionaries where the key is the location and the values:
                * status (boolean) - True if it's ok, false if it's broken
            * temperature is a dictionary of dictionaries where the key is the location and the values:
                * temperature (int) - Temperature in celsius the sensor is reporting.
                * is_alert (boolean) - True if the temperature is above the alert threshold
                * is_critical (boolean) - True if the temperature is above the critical threshold
            * power is a dictionary of dictionaries where the key is the PSU id and the values:
                * status (boolean) - True if it's ok, false if it's broken
                * capacity (int) - Capacity in W that the power supply can support
                * output (int) - Watts drawn by the system
            * cpu is a dictionary of dictionaries where the key is the ID and the values
                * %usage
            * available_ram (int) - Total amount of RAM installed in the device
            * used_ram (int) - RAM that is still free in the device
        """
        command = list()
        command.append('show environment cooling')
        command.append('show environment temperature')
        command.append('show environment power')
        output = self.device.run_commands(command)

        environment_counters = dict()
        environment_counters['fans'] = dict()
        environment_counters['temperature'] = dict()
        environment_counters['power'] = dict()
        environment_counters['cpu'] = dict()
        environment_counters['available_ram'] = ''
        environment_counters['used_ram'] = ''

        fans_output = output[0]
        temp_output = output[1]
        power_output = output[2]
        cpu_output = self.device.run_commands(['show processes top once'], encoding='text')[0]['output']

        ''' Get fans counters '''
        for slot in fans_output['fanTraySlots']:
            environment_counters['fans'][slot['label']] = dict()
            environment_counters['fans'][slot['label']]['status'] = slot['status'] == 'ok'

        ''' Get temp counters '''
        for slot in temp_output:
            try:
                for sensorsgroup in temp_output[slot]:
                    for sensor in sensorsgroup['tempSensors']:
                        environment_counters['temperature'][sensor['name']] = {
                            'temperature': sensor['currentTemperature'],
                            'is_alert': sensor['currentTemperature'] > sensor['overheatThreshold'],
                            'is_critical': sensor['currentTemperature'] > sensor['criticalThreshold']
                        }
            except:
                pass

        ''' Get power counters '''
        for _, item in power_output.iteritems():
            for id, ps in item.iteritems():
                environment_counters['power'][id] = {
                    'status': ps['state'] == 'ok',
                    'capacity': ps['capacity'],
                    'output': ps['outputPower']
                }

        ''' Get CPU counters '''
        m = re.search('(\d+.\d+)\%', cpu_output.splitlines()[2])
        environment_counters['cpu'][0] = {
            '%usage': float(m.group(1))
        }
        m = re.search('(\d+)k\W+total\W+(\d+)k\W+used\W+(\d+)k\W+free', cpu_output.splitlines()[3])

        environment_counters['memory'] = {
            'available_ram': int(m.group(1)),
            'used_ram': int(m.group(2))
        }

        return environment_counters

    def get_lldp_neighbors_detail(self, interface = ''):

        lldp_neighbors_out = dict()

        filters = list()
        if interface:
            filters.append(interface)

        commands = list()
        commands.append(
            'show lldp neighbors {filters} detail'.format(
                filters = ' '.join(filters)
            )
        )

        lldp_neighbors_in = {}
        try:
            lldp_neighbors_in = self.device.run_commands(commands)[0].get('lldpNeighbors', {})
        except Exception:
            return {}

        for interface in lldp_neighbors_in:
            interface_neighbors = lldp_neighbors_in.get(interface).get('lldpNeighborInfo', {})
            if not interface_neighbors:
                # in case of empty infos
                continue
            for neighbor in interface_neighbors: # it is provided a list of neighbors per interface
                if interface not in lldp_neighbors_out.keys():
                    lldp_neighbors_out[interface] = list()
                capabilities = neighbor.get('systemCapabilities')
                lldp_neighbors_out[interface].append(
                    {
                        'parent_interface'              : interface, # no parent interfaces
                        'remote_port'                   : neighbor.get('neighborInterfaceInfo', {}).get('interfaceId', u''),
                        'remote_port_description'       : u'',
                        'remote_system_name'            : neighbor.get('systemName', u''),
                        'remote_system_description'     : neighbor.get('systemDescription', u''),
                        'remote_chassis_id'             : neighbor.get('chassisId', u''),
                        'remote_system_capab'           : unicode(', '.join(capabilities)),
                        'remote_system_enable_capab'   : unicode(', '.join([capability for capability in capabilities.keys() if capabilities[capability]]))
                    }
                )

        return lldp_neighbors_out

    def cli(self, commands = None):

        cli_output = dict()

        if type(commands) is not list:
            raise TypeError('Please enter a valid list of commands!')

        for command in commands:
            try:
                cli_output[unicode(command)] = self.device.run_commands([command], encoding='text')[0].get('output')
                # not quite fair to not exploit rum_commands
                # but at least can have better control to point to wrong command in case of failure
            except pyeapi.eapilib.CommandError:
                # for sure this command failed
                cli_output[unicode(command)] = 'Invalid command: "{cmd}"'.format(
                    cmd=command
                )
                raise CommandErrorException(str(cli_output))
            except Exception as e:
                # something bad happened
                cli_output[unicode(command)] = 'Unable to execute command "{cmd}": {err}'.format(
                    cmd=command,
                    err=e
                )
                raise CommandErrorException(str(cli_output))

        return cli_output

    def get_bgp_config(self, group='', neighbor=''):
        """Implemantation of NAPALM method get_bgp_config."""
        _GROUP_FIELD_MAP_ = {
            'type': 'type',
            'multipath': 'multipath',
            'apply-groups': 'apply_groups',
            'remove-private-as': 'remove_private_as',
            'ebgp-multihop': 'multihop_ttl',
            'remote-as': 'remote_as',
            'local-v4-addr': 'local_address',
            'local-v6-addr': 'local_address',
            'local-as': 'local_as',
            'description': 'description',
            'import-policy': 'import_policy',
            'export-policy': 'export_policy'
        }

        _PEER_FIELD_MAP_ = {
            'description': 'description',
            'remote-as': 'remote_as',
            'local-v4-addr': 'local_address',
            'local-v6-addr': 'local_address',
            'local-as': 'local_as',
            'next-hop-self': 'nhs',
            'route-reflector-client': 'route_reflector_client',
            'description': 'description',
            'import-policy': 'import_policy',
            'export-policy': 'export_policy',
            'passwd': 'authentication_key'
        }

        _PROPERTY_FIELD_MAP_ = _GROUP_FIELD_MAP_.copy()
        _PROPERTY_FIELD_MAP_.update(_PEER_FIELD_MAP_)

        _PROPERTY_TYPE_MAP_ = {
            # used to determine the default value
            # and cast the values
            'remote-as'             : int,
            'ebgp-multihop'         : int,
            'local-v4-addr'         : unicode,
            'local-v6-addr'         : unicode,
            'local-as'              : int,
            'remove-private-as'     : bool,
            'next-hop-self'         : bool,
            'description'           : unicode,
            'route-reflector-client': bool,
            'password'              : unicode,
            'route-map'             : unicode,
            'apply-groups'          : list,
            'type'                  : unicode,
            'import-policy'         : unicode,
            'export-policy'         : unicode,
            'multipath'             : bool
        }

        _DATATYPE_DEFAULT_ = {
            unicode     : u'',
            int         : 0,
            bool        : False,
            list        : []
        }

        def parse_options(options, default_value = False):

            if not options:
                return dict()

            config_property = options[0]
            field_name  = _PROPERTY_FIELD_MAP_.get(config_property)
            field_type  = _PROPERTY_TYPE_MAP_.get(config_property)
            field_value = _DATATYPE_DEFAULT_.get(field_type) # to get the default value

            if not field_type:
                # no type specified at all => return empty dictionary
                return dict()

            if not default_value:
                if len(options) > 1:
                    field_value = field_type(options[1])
                else:
                    if field_type is bool:
                        field_value = True
            if field_name is not None:
                return {field_name: field_value}
            elif config_property in ['route-map', 'password']:
                # do not respect the pattern neighbor [IP_ADDRESS] [PROPERTY] [VALUE]
                # or need special output (e.g.: maximum-routes)
                if config_property == 'password':
                    return {'authentication_key': unicode(options[2])}
                    # returns the MD5 password
                if config_property == 'route-map':
                    direction = None
                    if len(options) == 3:
                        direction = options[2]
                        field_value = field_type(options[1]) # the name of the policy
                    elif len(options) == 2:
                        direction = options[1]
                    if direction == 'in':
                        field_name = 'import_policy'
                    else:
                        field_name = 'export_policy'
                    return {field_name: field_value}

            return dict()

        bgp_config = dict()

        commands = list()
        commands.append('show running-config | section router bgp')
        bgp_conf = self.device.run_commands(commands, encoding='text')[0].get('output', '\n\n')
        bgp_conf_lines = bgp_conf.splitlines()[2:]

        bgp_neighbors = dict()

        if not group:
            neighbor = ''

        last_peer_group = ''
        local_as = 0
        for bgp_conf_line in bgp_conf_lines:
            raw_line = bgp_conf_line
            default_value = False
            bgp_conf_line = bgp_conf_line.strip()
            if bgp_conf_line.startswith('router bgp'):
                local_as = int(bgp_conf_line.replace('router bgp', '').strip())
                continue
            if not (bgp_conf_line.startswith('neighbor') or bgp_conf_line.startswith('no neighbor')):
                continue
            if bgp_conf_line.startswith('no'):
                default_value = True
            bgp_conf_line = bgp_conf_line.replace('no neighbor ', '').replace('neighbor ', '')
            bgp_conf_line_details = bgp_conf_line.split()
            group_or_neighbor = unicode(bgp_conf_line_details[0])
            options = bgp_conf_line_details[1:]
            try:
                # will try to parse the neighbor name
                # which sometimes is the IP Address of the neigbor
                # or the name of the BGP group
                IPAddress(group_or_neighbor)
                # if passes the test => it is an IP Address, thus a Neighbor!
                peer_address = group_or_neighbor

                if options[0] == 'peer-group':
                    last_peer_group = options[1]

                # if looking for a specific group
                if group and last_peer_group != group:
                    continue

                # or even more. a specific neighbor within a group
                if neighbor and peer_address != neighbor:
                    continue
                # skip all other except the target

                # in the config, neighbor details are lister after
                # the group is specified for the neighbor:
                #
                # neighbor 192.168.172.36 peer-group 4-public-anycast-peers
                # neighbor 192.168.172.36 remote-as 12392
                # neighbor 192.168.172.36 maximum-routes 200
                #
                # because the lines are parsed sequentially
                # can use the last group detected
                # that way we avoid one more loop to match the neighbors with the group they belong to
                # directly will apend the neighbor in the neighbor list of the group at the end
                if last_peer_group not in bgp_neighbors.keys():
                    bgp_neighbors[last_peer_group] = dict()
                if peer_address not in bgp_neighbors[last_peer_group]:
                    bgp_neighbors[last_peer_group][peer_address] = dict()
                    bgp_neighbors[last_peer_group][peer_address].update({
                        key:_DATATYPE_DEFAULT_.get(_PROPERTY_TYPE_MAP_.get(prop)) for prop, key in _PEER_FIELD_MAP_.iteritems()
                    }) # populating with default values
                    bgp_neighbors[last_peer_group][peer_address].update({
                        'prefix_limit': {},
                        'local_as'    : local_as,
                        'authentication_key': u''
                    }) # few more default values
                bgp_neighbors[last_peer_group][peer_address].update(
                    parse_options(options, default_value)
                )
            except AddrFormatError:
                # exception trying to parse group name
                # group_or_neighbor represents the name of the group
                group_name = group_or_neighbor
                if group and group_name != group:
                    continue
                if group_name not in bgp_config.keys():
                    bgp_config[group_name] = dict()
                    bgp_config[group_name].update({
                        key:_DATATYPE_DEFAULT_.get(_PROPERTY_TYPE_MAP_.get(prop)) for prop, key in _GROUP_FIELD_MAP_.iteritems()
                    })
                    bgp_config[group_name].update({
                        'prefix_limit'   : {},
                        'neighbors'      : {},
                        'local_as'       : local_as
                    }) # few more default values
                bgp_config[group_name].update(
                    parse_options(options, default_value)
                )
            except Exception:
                # for other kind of exception pass to next line
                continue

        for group, peers in bgp_neighbors.iteritems():
            if group not in bgp_config.keys():
                continue
            bgp_config[group]['neighbors'] = peers

        return bgp_config

    def get_arp_table(self):

        arp_table = list()

        commands = ['show arp']

        ipv4_neighbors = []
        try:
            ipv4_neighbors = self.device.run_commands(commands)[0].get('ipV4Neighbors', [])
        except pyeapi.eapilib.CommandError:
            return []

        for neighbor in ipv4_neighbors:
            interface   = unicode(neighbor.get('interface'))
            mac_raw     = neighbor.get('hwAddress')
            mac_all     = mac_raw.replace('.', '').replace(':', '')
            mac_format  = unicode(':'.join([mac_all[i:i+2] for i in range(12)[::2]]))
            ip          = unicode(neighbor.get('address'))
            age         = float(neighbor.get('age'))
            arp_table.append(
                {
                    'interface' : interface,
                    'mac'       : mac_format,
                    'ip'        : ip,
                    'age'       : age
                }
            )

        return arp_table

    def get_ntp_servers(self):

        commands = ['show running-config | section ntp']

        raw_ntp_config = self.device.run_commands(commands, encoding='text')[0].get('output', '')

        ntp_config = napalm_base.helpers.textfsm_extractor(self, 'ntp_peers', raw_ntp_config)

        return {unicode(ntp_peer.get('ntppeer')):{} for ntp_peer in ntp_config if ntp_peer.get('ntppeer', '')}

    def get_ntp_stats(self):

        ntp_stats = list()

        REGEX = (
            '^\s?(\+|\*|x|-)?([a-zA-Z0-9\.+-:]+)'
            '\s+([a-zA-Z0-9\.]+)\s+([0-9]{1,2})'
            '\s+(-|u)\s+([0-9h-]+)\s+([0-9]+)'
            '\s+([0-9]+)\s+([0-9\.]+)\s+([0-9\.-]+)'
            '\s+([0-9\.]+)\s?$'
        )

        commands = list()
        commands.append('show ntp associations')

        # output = self.device.run_commands(commands)
        # pyeapi.eapilib.CommandError: CLI command 2 of 2 'show ntp associations' failed: unconverted command
        # JSON output not yet implemented...

        ntp_assoc = self.device.run_commands(commands, encoding = 'text')[0].get('output', '\n\n')
        ntp_assoc_lines = ntp_assoc.splitlines()[2:]

        for ntp_assoc in ntp_assoc_lines:
            line_search = re.search(REGEX, ntp_assoc, re.I)
            if not line_search:
                continue # pattern not found
            line_groups = line_search.groups()
            try:
                ntp_stats.append({
                    'remote'        : unicode(line_groups[1]),
                    'synchronized'  : (line_groups[0] == '*'),
                    'referenceid'   : unicode(line_groups[2]),
                    'stratum'       : int(line_groups[3]),
                    'type'          : unicode(line_groups[4]),
                    'when'          : unicode(line_groups[5]),
                    'hostpoll'      : int(line_groups[6]),
                    'reachability'  : int(line_groups[7]),
                    'delay'         : float(line_groups[8]),
                    'offset'        : float(line_groups[9]),
                    'jitter'        : float(line_groups[10])
                })
            except Exception:
                continue # jump to next line

        return ntp_stats

    def get_interfaces_ip(self):

        interfaces_ip = dict()

        interfaces_ipv4_out = self.device.run_commands(['show ip interface'])[0]['interfaces']
        try:
            interfaces_ipv6_out = self.device.run_commands(['show ipv6 interface'])[0]['interfaces']
        except pyeapi.eapilib.CommandError as e:
            if 'No IPv6 configured interfaces' in e.message:
                interfaces_ipv6_out = {}
            else:
                raise

        for interface_name, interface_details in interfaces_ipv4_out.iteritems():
            ipv4_list = list()
            if interface_name not in interfaces_ip.keys():
                interfaces_ip[interface_name] = dict()

            if u'ipv4' not in interfaces_ip.get(interface_name):
                interfaces_ip[interface_name][u'ipv4'] = dict()
            if u'ipv6' not in interfaces_ip.get(interface_name):
                interfaces_ip[interface_name][u'ipv6'] = dict()

            iface_details = interface_details.get('interfaceAddress', {})
            if iface_details.get('primaryIp', {}).get('address') != '0.0.0.0':
                ipv4_list.append(
                    {
                        'address'   : iface_details.get('primaryIp', {}).get('address'),
                        'masklen'   : iface_details.get('primaryIp', {}).get('maskLen')
                    }
                )
            for secondary_ip in iface_details.get('secondaryIpsOrderedList', []):
                ipv4_list.append(
                    {
                        'address'   : secondary_ip.get('address'),
                        'masklen'   : secondary_ip.get('maskLen')
                    }
                )

            for ip in ipv4_list:
                if not ip.get('address'):
                    continue
                if ip.get('address') not in interfaces_ip.get(interface_name).get(u'ipv4'):
                    interfaces_ip[interface_name][u'ipv4'][ip.get('address')] = {
                        u'prefix_length': ip.get('masklen')
                    }

        for interface_name, interface_details in interfaces_ipv6_out.iteritems():
            ipv6_list = list()
            if interface_name not in interfaces_ip.keys():
                interfaces_ip[interface_name] = dict()

            if u'ipv4' not in interfaces_ip.get(interface_name):
                interfaces_ip[interface_name][u'ipv4'] = dict()
            if u'ipv6' not in interfaces_ip.get(interface_name):
                interfaces_ip[interface_name][u'ipv6'] = dict()

            ipv6_list.append(
                {
                    'address'   : interface_details.get('linkLocal', {}).get('address'),
                    'masklen'   : int(interface_details.get('linkLocal', {}).get('subnet', '::/0').split('/')[-1])
                    # when no link-local set, address will be None and maslken 0
                }
            )
            for address in interface_details.get('addresses'):
                ipv6_list.append(
                    {
                        'address'   : address.get('address'),
                        'masklen'   : int(address.get('subnet').split('/')[-1])
                    }
                )
            for ip in ipv6_list:
                if not ip.get('address'):
                    continue
                if ip.get('address') not in interfaces_ip.get(interface_name).get(u'ipv6'):
                    interfaces_ip[interface_name][u'ipv6'][ip.get('address')] = {
                        u'prefix_length': ip.get('masklen')
                    }

        return interfaces_ip

    def get_mac_address_table(self):

        mac_table = list()

        commands = ['show mac address-table']

        mac_entries = []
        try:
            mac_entries = self.device.run_commands(commands)[0].get('unicastTable', {}).get('tableEntries', [])
        except Exception:
            return {}

        for mac_entry in mac_entries:
            vlan        = mac_entry.get('vlanId')
            interface   = mac_entry.get('interface')
            mac_raw     = mac_entry.get('macAddress')
            mac_str     = mac_raw.replace('.', '').replace(':', '')
            mac_format  = ':'.join([ mac_str[i:i+2] for i in range(12)[::2] ])
            static      = (mac_entry.get('entryType') == 'static')
            last_move   = mac_entry.get('lastMove', 0.0)
            moves       = mac_entry.get('moves', 0)
            mac_table.append(
                {
                    'mac'       : mac_format,
                    'interface' : interface,
                    'vlan'      : vlan,
                    'active'    : True,
                    'static'    : static,
                    'moves'     : moves,
                    'last_move' : last_move
                }
            )

        return mac_table

    def get_route_to(self, destination = '', protocol = ''):

        routes = dict()

        try:
            ipv = ''
            if IPNetwork(destination).version == 6:
                ipv = 'v6'
        except AddrFormatError:
            return 'Please specify a valid destination!'

        command = 'show ip{ipv} route {destination} detail'.format(
            ipv         = ipv,
            destination = destination
        )

        command_output = self.device.run_commands([command])[0]
        if ipv == 'v6':
            routes_out = command_output.get('routes', {})
        else:
            # on a multi-VRF configured device need to go through a loop and get for each instance
            routes_out = command_output.get('vrfs', {}).get('default', {}).get('routes', {})

        for prefix, route_details in routes_out.iteritems():
            if prefix not in routes.keys():
                routes[prefix] = list()
            route_protocol    = route_details.get('routeType').upper()
            preference  = route_details.get('preference')

            route = {
                'current_active'    : False,
                'last_active'       : False,
                'age'               : 0,
                'next_hop'          : u'',
                'protocol'          : route_protocol,
                'outgoing_interface': u'',
                'preference'        : preference,
                'inactive_reason'   : u'',
                'routing_table'     : u'default',
                'selected_next_hop' : False,
                'protocol_attributes': {}
            }
            if protocol == 'bgp':
                metric      = route_details.get('metric')
                command = 'show ip{ipv} bgp {destination} detail'.format(
                    ipv         = ipv,
                    destination = prefix
                )
                default_vrf_details = self.device.run_commands([command])[0].get('vrfs', {}).get('default', {})
                local_as   = default_vrf_details.get('asn')
                bgp_routes = default_vrf_details.get('bgpRouteEntries', {}).get(prefix, {}).get('bgpRoutePaths', [])
                for bgp_route_details in bgp_routes:
                    bgp_route = route.copy()
                    as_path = bgp_route_details.get('asPathEntry', {}).get('asPath', u'')
                    remote_as = int(as_path.split()[-1])
                    remote_address = bgp_route_details.get('routeDetail', {}).get('peerEntry', {}).get('peerAddr', '')
                    local_preference = bgp_route_details.get('localPreference')
                    next_hop = bgp_route_details.get('nextHop')
                    active_route = bgp_route_details.get('routeType', {}).get('active', False)
                    last_active = active_route # should find smth better
                    communities = bgp_route_details.get('routeDetail', {}).get('communityList', [])
                    preference2 = bgp_route_details.get('weight')
                    selected_next_hop = active_route
                    bgp_route.update({
                        'current_active'    : active_route,
                        'last_active'       : last_active,
                        'next_hop'          : next_hop,
                        'selected_next_hop' : active_route,
                        'protocol_attributes': {
                            'metric'            : metric,
                            'as_path'           : as_path,
                            'local_preference'  : local_preference,
                            'local_as'          : local_as,
                            'remote_as'         : remote_as,
                            'remote_address'    : remote_address,
                            'preference2'       : preference2,
                            'communities'       : communities
                        }
                    })
                    routes[prefix].append(bgp_route)
            else:
                for next_hop in route_details.get('vias'):
                    route_next_hop = route.copy()
                    route_next_hop.update(
                        {
                            'next_hop'          : next_hop.get('nexthopAddr'),
                            'outgoing_interface': next_hop.get('interface')
                        }
                    )
                    routes[prefix].append(route_next_hop)

        return routes

    def get_snmp_information(self):

        snmp_information = dict()

        commands = list()
        commands.append('show running-config | section snmp-server')
        raw_snmp_config = self.device.run_commands(commands, encoding='text')[0].get('output', '')

        snmp_config = napalm_base.helpers.textfsm_extractor(self, 'snmp_config', raw_snmp_config)

        if not snmp_config:
            return snmp_information

        snmp_information = {
            'contact'   : unicode(snmp_config[0].get('contact', '')),
            'location'  : unicode(snmp_config[0].get('location', '')),
            'chassis_id': unicode(snmp_config[0].get('chassis_id', '')),
            'community' : {}
        }

        for snmp_entry in snmp_config:
            community_name = unicode(snmp_entry.get('community', ''))
            if not community_name:
                continue
            snmp_information['community'][community_name] = {
                'acl': unicode(snmp_entry.get('acl', '')),
                'mode': unicode(snmp_entry.get('mode', 'ro').lower())
            }

        return snmp_information

    def get_users(self):

        def _sshkey_type(sshkey):
            if sshkey.startswith('ssh-rsa'):
                return 'ssh_rsa', sshkey
            elif sshkey.startswith('ssh-dss'):
                return 'ssh_dsa', sshkey
            return 'ssh_rsa', ''

        users = dict()

        commands = ['show user-account']
        user_items = self.device.run_commands(commands)[0].get('users', {})

        for user, user_details in user_items.iteritems():
            user_details.pop('username', '')
            sshkey_value = user_details.pop('sshAuthorizedKey', '')
            sshkey_type, sshkey_value = _sshkey_type(sshkey_value)
            user_details.update({
                'level': user_details.pop('privLevel', 0),
                'password': user_details.pop('secret', ''),
                'sshkeys': [sshkey_value]
            })
            users[user] = user_details

        return users

    def traceroute(self, destination, source='', ttl=0, timeout=0):

        _HOP_ENTRY_PROBE = [
            '\s+',
            '(',  # beginning of host_name (ip_address) RTT group
            '(',  # beginning of host_name (ip_address) group only
            '([a-zA-Z0-9\.:-]*)',  # hostname
            '\s+',
            '\(?([a-fA-F0-9\.:][^\)]*)\)?'  # IP Address between brackets
            ')?',  # end of host_name (ip_address) group only
            # also hostname/ip are optional -- they can or cannot be specified
            # if not specified, means the current probe followed the same path as the previous
            '\s+',
            '(\d+\.\d+)\s+ms',  # RTT
            '|\*',  # OR *, when non responsive hop
            ')'  # end of host_name (ip_address) RTT group
        ]

        _HOP_ENTRY = [
            '\s?',  # space before hop index?
            '(\d+)',  # hop index
        ]

        traceroute_result = {}

        source_opt = ''
        ttl_opt = ''
        timeout_opt = ''

        # if not ttl:
        #     ttl = 20

        probes = 3
        # in case will be added one further param to adjust the number of probes/hop

        if source:
            source_opt = '-s {source}'.format(source=source)
        if ttl:
            ttl_opt = '-m {ttl}'.format(ttl=ttl)
        if timeout:
            timeout_opt = '-w {timeout}'.format(timeout=timeout)
        else:
            timeout = 5

        command = 'traceroute {destination} {source_opt} {ttl_opt} {timeout_opt}'.format(
            destination=destination,
            source_opt=source_opt,
            ttl_opt=ttl_opt,
            timeout_opt=timeout_opt
        )

        try:
            traceroute_raw_output = self.device.run_commands([command], encoding='text')[0].get('output')
        except CommandErrorException:
            return {'error': 'Cannot execute traceroute on the device: {}'.format(command)}

        hop_regex = ''.join(_HOP_ENTRY + _HOP_ENTRY_PROBE * probes)

        traceroute_result['success'] = {}
        for line in traceroute_raw_output.splitlines():
            hop_search = re.search(hop_regex, line)
            if not hop_search:
                continue
            hop_details = hop_search.groups()
            hop_index = int(hop_details[0])
            previous_probe_host_name = '*'
            previous_probe_ip_address = '*'
            traceroute_result['success'][hop_index] = {'probes':{}}
            for probe_index in range(probes):
                host_name = hop_details[3+probe_index*5]
                ip_address = hop_details[4+probe_index*5]
                rtt = hop_details[5+probe_index*5]
                if rtt:
                    rtt = float(rtt)
                else:
                    rtt = timeout * 1000.0
                if not host_name:
                    host_name = previous_probe_host_name
                if not ip_address:
                    ip_address = previous_probe_ip_address
                if hop_details[1+probe_index*5] == '*':
                    host_name = '*'
                    ip_address = '*'
                traceroute_result['success'][hop_index]['probes'][probe_index+1] = {
                    'host_name': unicode(host_name),
                    'ip_address': unicode(ip_address),
                    'rtt': rtt
                }
                previous_probe_host_name = host_name
                previous_probe_ip_address = ip_address

        return traceroute_result

    def get_bgp_neighbors_detail(self, neighbor_address=''):
        """Function to return detailed BGP information.

        Information returned by this function can be about a single peer or
        about all peers. This can be controlled using the following:

        :params neighbor_address: Retuns the statistics for a specific
                                  BGP neighbor or for all BGP neighbors.
        """

        def _parse_per_peer_bgp_detail(peer_output):
            """This function parses the raw data per peer and returns a
            json structure per peer.
            """

            int_fields = ['local_as', 'remote_as',
                          'local_port', 'remote_port', 'local_port',
                          'input_messages', 'output_messages', 'input_updates',
                          'output_updates', 'messages_queued_out', 'holdtime',
                          'configured_holdtime', 'keepalive',
                          'configured_keepalive', 'advertised_prefix_count',
                          'received_prefix_count']

            peer_details = []

            # Using preset template to extract peer info
            peer_info = (
                napalm_base.helpers.textfsm_extractor(
                    self, 'bgp_detail', peer_output))

            for item in peer_info:

                # Determining a few other fields in the final peer_info
                item['up'] = (
                    True if item['up'] == "up" else False)
                item['local_address_configured'] = (
                    True if item['local_address'] else False)
                item['multihop'] = (
                    False if item['multihop'] == 0 or
                    item['multihop'] == '' else True)

                # TODO: The below fields need to be retrieved
                # Currently defaulting their values to False or 0
                item['multipath'] = False
                item['remove_private_as'] = False
                item['suppress_4byte_as'] = False
                item['local_as_prepend'] = False
                item['flap_count'] = 0
                item['active_prefix_count'] = 0
                item['suppressed_prefix_count'] = 0

                # Converting certain fields into int
                for key in int_fields:
                    item[key] = napalm_base.helpers.convert(int, item[key], 0)

                # Conforming with the datatypes defined by the base class
                item['export_policy'] = (
                    napalm_base.helpers.convert(
                        unicode, item['export_policy']))
                item['last_event'] = (
                    napalm_base.helpers.convert(
                        unicode, item['last_event']))
                item['remote_address'] = (
                    napalm_base.helpers.convert(
                        unicode, item['remote_address']))
                item['previous_connection_state'] = (
                    napalm_base.helpers.convert(
                        unicode, item['previous_connection_state']))
                item['import_policy'] = (
                    napalm_base.helpers.convert(
                        unicode, item['import_policy']))
                item['connection_state'] = (
                    napalm_base.helpers.convert(
                        unicode, item['connection_state']))
                item['routing_table'] = (
                    napalm_base.helpers.convert(
                        unicode, item['routing_table']))
                item['router_id'] = (
                    napalm_base.helpers.convert(
                        unicode, item['router_id']))
                item['local_address'] = (
                    napalm_base.helpers.convert(
                        unicode, item['local_address']))

                peer_details.append(item)

            return peer_details

        def _append(bgp_dict, peer_info):

            remote_as = peer_info['remote_as']
            vrf_name = peer_info['routing_table']

            if vrf_name not in bgp_dict.keys():
                bgp_dict[vrf_name] = {}
            if remote_as not in bgp_dict[vrf_name].keys():
                bgp_dict[vrf_name][remote_as] = []

            bgp_dict[vrf_name][remote_as].append(peer_info)

        commands = []
        summary_commands = []
        if not neighbor_address:
            commands.append('show ip bgp neighbors vrf all')
            commands.append('show ipv6 bgp neighbors vrf all')
            summary_commands.append('show ip bgp summary vrf all')
            summary_commands.append('show ipv6 bgp summary vrf all')
        else:
            try:
                peer_ver = IPAddress(neighbor_address).version
            except Exception as e:
                raise e

            if peer_ver == 4:
                commands.append('show ip bgp neighbors %s vrf all' %
                                neighbor_address)
                summary_commands.append('show ip bgp summary vrf all')
            elif peer_ver == 6:
                commands.append('show ipv6 bgp neighbors %s vrf all' %
                                neighbor_address)
                summary_commands.append('show ipv6 bgp summary vrf all')

        raw_output = (
            self.device.run_commands(commands, encoding='text'))
        bgp_summary = (
            self.device.run_commands(summary_commands, encoding='json'))

        bgp_detail_info = {}

        v4_peer_info = []
        v6_peer_info = []

        if neighbor_address:
            peer_info = _parse_per_peer_bgp_detail(raw_output[0]['output'])

            if peer_ver == 4:
                v4_peer_info.append(peer_info[0])
            else:
                v6_peer_info.append(peer_info[0])

        else:
            # Using preset template to extract peer info
            v4_peer_info = _parse_per_peer_bgp_detail(raw_output[0]['output'])
            v6_peer_info = _parse_per_peer_bgp_detail(raw_output[1]['output'])

        for peer_info in v4_peer_info:

            peer_info['accepted_prefix_count'] = (
                bgp_summary[0]['vrfs']['default']['peers']
                           [peer_info['remote_address']]['prefixAccepted'])

            _append(bgp_detail_info, peer_info)

        for peer_info in v6_peer_info:

            peer_info['accepted_prefix_count'] = (
                bgp_summary[1]['vrfs']['default']['peers']
                           [peer_info['remote_address']]['prefixAccepted'])

            _append(bgp_detail_info, peer_info)

        return bgp_detail_info

    def get_optics(self):

        command = ['show interfaces transceiver']

        output = (
            self.device.run_commands(
                command, encoding='json')[0]['interfaces'])

        # Formatting data into return data structure
        optics_detail = {}

        for port, port_values in output.iteritems():
            port_detail = {}

            port_detail['physical_channels'] = {}
            port_detail['physical_channels']['channel'] = []

            # Defaulting avg, min, max values to 0.0 since device does not
            # return these values
            optic_states = {
                'index': 0,
                'state': {
                    'input_power': {
                        'instant': (port_values['rxPower']
                                    if 'rxPower' in port_values else 0.0),
                        'avg': 0.0,
                        'min': 0.0,
                        'max': 0.0
                    },
                    'output_power': {
                        'instant': (port_values['txPower']
                                    if 'txPower' in port_values else 0.0),
                        'avg': 0.0,
                        'min': 0.0,
                        'max': 0.0
                    },
                    'laser_bias_current': {
                        'instant': (port_values['txBias']
                                    if 'txBias' in port_values else 0.0),
                        'avg': 0.0,
                        'min': 0.0,
                        'max': 0.0
                    }
                }
            }

            port_detail['physical_channels']['channel'].append(optic_states)
            optics_detail[port] = port_detail

        return optics_detail

    def get_config(self, retrieve="all"):
        """get_config implementation for EOS."""
        get_startup = retrieve == "all" or retrieve == "startup"
        get_running = retrieve == "all" or retrieve == "running"
        get_candidate = (retrieve == "all" or retrieve == "candidate") and self.config_session

        if retrieve == "all":
            commands = ['show startup-config',
                        'show running-config']

            if self.config_session:
                commands.append('show session-config named {}'.format(self.config_session))

            output = self.device.run_commands(commands, encoding="text")
            return {
                'startup': output[0]['output'] if get_startup else "",
                'running': output[1]['output'] if get_running else "",
                'candidate': output[2]['output'] if get_candidate else "",
            }
        elif get_startup or get_running:
            commands = ['show {}-config'.format(retrieve)]
            output = self.device.run_commands(commands, encoding="text")
            return {
                'startup': output[0]['output'] if get_startup else "",
                'running': output[0]['output'] if get_running else "",
                'candidate': "",
            }
        elif get_candidate:
            commands = ['show session-config named {}'.format(self.config_session)]
            output = self.device.run_commands(commands, encoding="text")
            return {
                'startup': "",
                'running': "",
                'candidate': output[0]['output'],
            }
        elif retrieve == "candidate":
            # If we get here it means that we want the candidate but there is none.
            return {
                'startup': "",
                'running': "",
                'candidate': "",
            }
        else:
            raise Exception("Wrong retrieve filter: {}".format(retrieve))<|MERGE_RESOLUTION|>--- conflicted
+++ resolved
@@ -73,13 +73,9 @@
                 port=self.port,
                 timeout=self.timeout
             )
-<<<<<<< HEAD
-            self.device = pyeapi.client.Node(connection, enablepwd=self.enablepwd)
-=======
 
             if self.device is None:
-                self.device = pyeapi.client.Node(connection)
->>>>>>> cc0afe30
+                self.device = pyeapi.client.Node(connection, enablepwd=self.enablepwd)
             # does not raise an Exception if unusable
 
             # let's try to run a very simple command
