# -*- coding: utf-8 -*-
# Copyright 2015 Spotify AB. All rights reserved.
#
# The contents of this file are licensed under the Apache License, Version 2.0
# (the "License"); you may not use this file except in compliance with the
# License. You may obtain a copy of the License at
#
# http://www.apache.org/licenses/LICENSE-2.0
#
# Unless required by applicable law or agreed to in writing, software
# distributed under the License is distributed on an "AS IS" BASIS, WITHOUT
# WARRANTIES OR CONDITIONS OF ANY KIND, either express or implied. See the
# License for the specific language governing permissions and limitations under
# the License.

"""Driver for JunOS devices."""

from __future__ import unicode_literals

# import stdlib
import re
import json
import logging
import collections
from copy import deepcopy
from collections import OrderedDict

# import third party lib
from lxml.builder import E
from lxml import etree

from jnpr.junos import Device
from jnpr.junos.utils.config import Config
from jnpr.junos.exception import RpcError
from jnpr.junos.exception import ConfigLoadError
from jnpr.junos.exception import RpcTimeoutError
from jnpr.junos.exception import ConnectTimeoutError

# import NAPALM Base
import napalm.base.helpers
from napalm.base.base import NetworkDriver
from napalm.base.utils import py23_compat
from napalm.junos import constants as C
from napalm.base.exceptions import ConnectionException
from napalm.base.exceptions import MergeConfigException
from napalm.base.exceptions import CommandErrorException
from napalm.base.exceptions import ReplaceConfigException
from napalm.base.exceptions import CommandTimeoutException

# import local modules
from napalm.junos.utils import junos_views

log = logging.getLogger(__file__)


class JunOSDriver(NetworkDriver):
    """JunOSDriver class - inherits NetworkDriver from napalm.base."""

    def __init__(self, hostname, username, password, timeout=60, optional_args=None):
        """
        Initialise JunOS driver.

        Optional args:
            * config_lock (True/False): lock configuration DB after the connection is established.
            * port (int): custom port
            * key_file (string): SSH key file path
            * keepalive (int): Keepalive interval
            * ignore_warning (boolean): not generate warning exceptions
        """
        self.hostname = hostname
        self.username = username
        self.password = password
        self.timeout = timeout
        self.config_replace = False
        self.locked = False

        # Get optional arguments
        if optional_args is None:
            optional_args = {}

        self.config_lock = optional_args.get('config_lock', False)
        self.port = optional_args.get('port', 22)
        self.key_file = optional_args.get('key_file', None)
        self.keepalive = optional_args.get('keepalive', 30)
        self.ssh_config_file = optional_args.get('ssh_config_file', None)
        self.ignore_warning = optional_args.get('ignore_warning', False)

        if self.key_file:
            self.device = Device(hostname,
                                 user=username,
                                 password=password,
                                 ssh_private_key_file=self.key_file,
                                 ssh_config=self.ssh_config_file,
                                 port=self.port)
        else:
            self.device = Device(hostname,
                                 user=username,
                                 password=password,
                                 port=self.port,
                                 ssh_config=self.ssh_config_file)

        self.profile = ["junos"]

    def open(self):
        """Open the connection with the device."""
        try:
            self.device.open()
        except ConnectTimeoutError as cte:
            raise ConnectionException(cte.msg)
        self.device.timeout = self.timeout
        self.device._conn._session.transport.set_keepalive(self.keepalive)
        if hasattr(self.device, "cu"):
            # make sure to remove the cu attr from previous session
            # ValueError: requested attribute name cu already exists
            del self.device.cu
        self.device.bind(cu=Config)
        if self.config_lock:
            self._lock()

    def close(self):
        """Close the connection."""
        if self.config_lock:
            self._unlock()
        self.device.close()

    def _lock(self):
        """Lock the config DB."""
        if not self.locked:
            self.device.cu.lock()
            self.locked = True

    def _unlock(self):
        """Unlock the config DB."""
        if self.locked:
            self.device.cu.unlock()
            self.locked = False

    def _rpc(self, get, child=None, **kwargs):
        """
        This allows you to construct an arbitrary RPC call to retreive common stuff. For example:
        Configuration:  get: "<get-configuration/>"
        Interface information:  get: "<get-interface-information/>"
        A particular interfacece information:
              get: "<get-interface-information/>"
              child: "<interface-name>ge-0/0/0</interface-name>"
        """
        rpc = etree.fromstring(get)

        if child:
            rpc.append(etree.fromstring(child))

        response = self.device.execute(rpc)
        return etree.tostring(response)

    def is_alive(self):
        # evaluate the state of the underlying SSH connection
        # and also the NETCONF status from PyEZ
        return {
            'is_alive': self.device._conn._session.transport.is_active() and self.device.connected
        }

    @staticmethod
    def _is_json_format(config):
        try:
            _ = json.loads(config)  # noqa
        except (TypeError, ValueError):
            return False
        return True

    def _detect_config_format(self, config):
        fmt = 'text'
        set_action_matches = [
            'set',
            'activate',
            'deactivate',
            'annotate',
            'copy',
            'delete',
            'insert',
            'protect',
            'rename',
            'unprotect',
        ]
        if config.strip().startswith('<'):
            return 'xml'
        elif config.strip().split(' ')[0] in set_action_matches:
            return 'set'
        elif self._is_json_format(config):
            return 'json'
        return fmt

    def _load_candidate(self, filename, config, overwrite):
        if filename is None:
            configuration = config
        else:
            with open(filename) as f:
                configuration = f.read()

        if not self.config_lock:
            # if not locked during connection time
            # will try to lock it if not already aquired
            self._lock()
            # and the device will be locked till first commit/rollback

        try:
            fmt = self._detect_config_format(configuration)

            if fmt == "xml":
                configuration = etree.XML(configuration)

            self.device.cu.load(configuration, format=fmt, overwrite=overwrite,
                                ignore_warning=self.ignore_warning)
        except ConfigLoadError as e:
            if self.config_replace:
                raise ReplaceConfigException(e.errs)
            else:
                raise MergeConfigException(e.errs)

    def load_replace_candidate(self, filename=None, config=None):
        """Open the candidate config and merge."""
        self.config_replace = True
        self._load_candidate(filename, config, True)

    def load_merge_candidate(self, filename=None, config=None):
        """Open the candidate config and replace."""
        self.config_replace = False
        self._load_candidate(filename, config, False)

    def compare_config(self):
        """Compare candidate config with running."""
        diff = self.device.cu.diff()

        if diff is None:
            return ''
        else:
            return diff.strip()

    def commit_config(self):
        """Commit configuration."""
        self.device.cu.commit(ignore_warning=self.ignore_warning)
        if not self.config_lock:
            self._unlock()

    def discard_config(self):
        """Discard changes (rollback 0)."""
        self.device.cu.rollback(rb_id=0)
        if not self.config_lock:
            self._unlock()

    def rollback(self):
        """Rollback to previous commit."""
        self.device.cu.rollback(rb_id=1)
        self.commit_config()

    def get_facts(self):
        """Return facts of the device."""
        output = self.device.facts

        uptime = self.device.uptime or -1

        interfaces = junos_views.junos_iface_table(self.device)
        interfaces.get()
        interface_list = interfaces.keys()

        return {
            'vendor': u'Juniper',
            'model': py23_compat.text_type(output['model']),
            'serial_number': py23_compat.text_type(output['serialnumber']),
            'os_version': py23_compat.text_type(output['version']),
            'hostname': py23_compat.text_type(output['hostname']),
            'fqdn': py23_compat.text_type(output['fqdn']),
            'uptime': uptime,
            'interface_list': interface_list
        }

    def get_interfaces(self):
        """Return interfaces details."""
        result = {}

        interfaces = junos_views.junos_iface_table(self.device)
        interfaces.get()
        interfaces_logical = junos_views.junos_logical_iface_table(self.device)
        interfaces_logical.get()

        # convert all the tuples to our pre-defined dict structure
        def _convert_to_dict(interfaces):
            for iface in interfaces.keys():
                result[iface] = {
                    'is_up': interfaces[iface]['is_up'],
                    'is_enabled': interfaces[iface]['is_enabled'],
                    'description': (interfaces[iface]['description'] or u''),
                    'last_flapped': float((interfaces[iface]['last_flapped'] or -1)),
                    'mac_address': napalm.base.helpers.convert(
                        napalm.base.helpers.mac,
                        interfaces[iface]['mac_address'],
                        py23_compat.text_type(interfaces[iface]['mac_address'])),
                    'speed': -1
                }
                # result[iface]['last_flapped'] = float(result[iface]['last_flapped'])

                match = re.search(r'(\d+)(\w*)', interfaces[iface]['speed'] or u'')
                if match is None:
                    continue
                speed_value = napalm.base.helpers.convert(int, match.group(1), -1)
                if speed_value == -1:
                    continue
                speed_unit = match.group(2)
                if speed_unit.lower() == 'gbps':
                    speed_value *= 1000
                result[iface]['speed'] = speed_value

            return result

        result = _convert_to_dict(interfaces)
        result.update(_convert_to_dict(interfaces_logical))
        return result

    def get_interfaces_counters(self):
        """Return interfaces counters."""
        query = junos_views.junos_iface_counter_table(self.device)
        query.get()
        interface_counters = {}
        for interface, counters in query.items():
            interface_counters[interface] = {k: v if v is not None else -1 for k, v in counters}
        return interface_counters

    def get_environment(self):
        """Return environment details."""
        environment = junos_views.junos_environment_table(self.device)
        routing_engine = junos_views.junos_routing_engine_table(self.device)
        temperature_thresholds = junos_views.junos_temperature_thresholds(self.device)
        power_supplies = junos_views.junos_pem_table(self.device)
        environment.get()
        routing_engine.get()
        temperature_thresholds.get()
        environment_data = {}
        current_class = None

        for sensor_object, object_data in environment.items():
            structured_object_data = {k: v for k, v in object_data}

            if structured_object_data['class']:
                # If current object has a 'class' defined, store it for use
                # on subsequent unlabeled lines.
                current_class = structured_object_data['class']
            else:
                # Juniper doesn't label the 2nd+ lines of a given class with a
                # class name.  In that case, we use the most recent class seen.
                structured_object_data['class'] = current_class

            if structured_object_data['class'] == 'Power':
                # Create a dict for the 'power' key
                try:
                    environment_data['power'][sensor_object] = {}
                except KeyError:
                    environment_data['power'] = {}
                    environment_data['power'][sensor_object] = {}

                environment_data['power'][sensor_object]['capacity'] = -1.0
                environment_data['power'][sensor_object]['output'] = -1.0

            if structured_object_data['class'] == 'Fans':
                # Create a dict for the 'fans' key
                try:
                    environment_data['fans'][sensor_object] = {}
                except KeyError:
                    environment_data['fans'] = {}
                    environment_data['fans'][sensor_object] = {}

            status = structured_object_data['status']
            env_class = structured_object_data['class']
            if (status == 'OK' and env_class == 'Power'):
                # If status is Failed, Absent or Testing, set status to False.
                environment_data['power'][sensor_object]['status'] = True

            elif (status != 'OK' and env_class == 'Power'):
                environment_data['power'][sensor_object]['status'] = False

            elif (status == 'OK' and env_class == 'Fans'):
                # If status is Failed, Absent or Testing, set status to False.
                environment_data['fans'][sensor_object]['status'] = True

            elif (status != 'OK' and env_class == 'Fans'):
                environment_data['fans'][sensor_object]['status'] = False

            for temperature_object, temperature_data in temperature_thresholds.items():
                structured_temperature_data = {k: v for k, v in temperature_data}
                if structured_object_data['class'] == 'Temp':
                    # Create a dict for the 'temperature' key
                    try:
                        environment_data['temperature'][sensor_object] = {}
                    except KeyError:
                        environment_data['temperature'] = {}
                        environment_data['temperature'][sensor_object] = {}
                    # Check we have a temperature field in this class (See #66)
                    if structured_object_data['temperature']:
                        environment_data['temperature'][sensor_object]['temperature'] = \
                            float(structured_object_data['temperature'])
                    # Set a default value (False) to the key is_critical and is_alert
                    environment_data['temperature'][sensor_object]['is_alert'] = False
                    environment_data['temperature'][sensor_object]['is_critical'] = False
                    # Check if the working temperature is equal to or higher than alerting threshold
                    temp = structured_object_data['temperature']
                    if temp is not None:
                        if structured_temperature_data['red-alarm'] <= temp:
                            environment_data['temperature'][sensor_object]['is_critical'] = True
                            environment_data['temperature'][sensor_object]['is_alert'] = True
                        elif structured_temperature_data['yellow-alarm'] <= temp:
                            environment_data['temperature'][sensor_object]['is_alert'] = True
                    else:
                        environment_data['temperature'][sensor_object]['temperature'] = 0.0

        # Try to correct Power Supply information
        pem_table = dict()
        try:
            power_supplies.get()
        except RpcError:
            # Not all platforms have support for this
            pass
        else:
            # Format PEM information and correct capacity and output values
            if 'power' not in environment_data.keys():
                # Power supplies were not included from the environment table above
                # Need to initialize data
                environment_data['power'] = {}
                for pem in power_supplies.items():
                    pem_name = pem[0].replace("PEM", "Power Supply")
                    environment_data['power'][pem_name] = {}
                    environment_data['power'][pem_name]['output'] = -1.0
                    environment_data['power'][pem_name]['capacity'] = -1.0
                    environment_data['power'][pem_name]['status'] = False
            for pem in power_supplies.items():
                pem_name = pem[0].replace("PEM", "Power Supply")
                pem_table[pem_name] = dict(pem[1])
                if pem_table[pem_name]['capacity'] is not None:
                    environment_data['power'][pem_name]['capacity'] = \
                        pem_table[pem_name]['capacity']
                if pem_table[pem_name]['output'] is not None:
                    environment_data['power'][pem_name]['output'] = pem_table[pem_name]['output']
                environment_data['power'][pem_name]['status'] = pem_table[pem_name]['status']

        for routing_engine_object, routing_engine_data in routing_engine.items():
            structured_routing_engine_data = {k: v for k, v in routing_engine_data}
            # Create dicts for 'cpu' and 'memory'.
            try:
                environment_data['cpu'][routing_engine_object] = {}
                environment_data['memory'] = {}
            except KeyError:
                environment_data['cpu'] = {}
                environment_data['cpu'][routing_engine_object] = {}
                environment_data['memory'] = {}
            # Calculate the CPU usage by using the CPU idle value.
            environment_data['cpu'][routing_engine_object]['%usage'] = \
                100.0 - structured_routing_engine_data['cpu-idle']
            try:
                environment_data['memory']['available_ram'] = \
                    int(structured_routing_engine_data['memory-dram-size'])
            except ValueError:
                environment_data['memory']['available_ram'] = \
                    int(
                        ''.join(
                            i for i in structured_routing_engine_data['memory-dram-size']
                            if i.isdigit()
                        )
                    )
            # Junos gives us RAM in %, so calculation has to be made.
            # Sadly, bacause of this, results are not 100% accurate to the truth.
            environment_data['memory']['used_ram'] = \
                int(round(environment_data['memory']['available_ram'] / 100.0 *
                          structured_routing_engine_data['memory-buffer-utilization']))

        return environment_data

    @staticmethod
    def _get_address_family(table, instance):
        """
        Function to derive address family from a junos table name.

        :params table: The name of the routing table
        :returns: address family
        """
        address_family_mapping = {
            'inet': 'ipv4',
            'inet6': 'ipv6',
            'inetflow': 'flow'
        }
        if instance == "master":
            family = table.rsplit('.', 1)[-2]
        else:
            family = table.split('.')[-2]
        try:
            address_family = address_family_mapping[family]
        except KeyError:
            address_family = None
        return address_family

    def _parse_route_stats(self, neighbor, instance):
        data = {
            'ipv4': {
                'received_prefixes': -1,
                'accepted_prefixes': -1,
                'sent_prefixes': -1
            },
            'ipv6': {
                'received_prefixes': -1,
                'accepted_prefixes': -1,
                'sent_prefixes': -1
            }
        }
        if not neighbor['is_up']:
            return data
        elif isinstance(neighbor['tables'], list):
            if isinstance(neighbor['sent_prefixes'], int):
                # We expect sent_prefixes to be a list, but sometimes it
                # is of type int. Therefore convert attribute to list
                neighbor['sent_prefixes'] = [neighbor['sent_prefixes']]
            for idx, table in enumerate(neighbor['tables']):
                family = self._get_address_family(table, instance)
                if family is None:
                    # Need to remove counter from sent_prefixes list anyway
                    if 'in sync' in neighbor['send-state'][idx]:
                        neighbor['sent_prefixes'].pop(0)
                    continue
                data[family] = {}
                data[family]['received_prefixes'] = neighbor['received_prefixes'][idx]
                data[family]['accepted_prefixes'] = neighbor['accepted_prefixes'][idx]
                if 'in sync' in neighbor['send-state'][idx]:
                    data[family]['sent_prefixes'] = neighbor['sent_prefixes'].pop(0)
                else:
                    data[family]['sent_prefixes'] = 0
        else:
            family = self._get_address_family(neighbor['tables'], instance)
            if family is not None:
                data[family] = {}
                data[family]['received_prefixes'] = neighbor['received_prefixes']
                data[family]['accepted_prefixes'] = neighbor['accepted_prefixes']
                data[family]['sent_prefixes'] = neighbor['sent_prefixes']
        return data

    @staticmethod
    def _parse_value(value):
        if isinstance(value, py23_compat.string_types):
            return py23_compat.text_type(value)
        elif value is None:
            return u''
        else:
            return value

    def get_bgp_neighbors(self):
        """Return BGP neighbors details."""
        bgp_neighbor_data = {}
        default_neighbor_details = {
            'local_as': 0,
            'remote_as': 0,
            'remote_id': '',
            'is_up': False,
            'is_enabled': False,
            'description': '',
            'uptime': 0,
            'address_family': {}
        }
        keys = default_neighbor_details.keys()

        uptime_table = junos_views.junos_bgp_uptime_table(self.device)
        bgp_neighbors_table = junos_views.junos_bgp_table(self.device)

        uptime_table_lookup = {}

        def _get_uptime_table(instance):
            if instance not in uptime_table_lookup:
                uptime_table_lookup[instance] = uptime_table.get(instance=instance).items()
            return uptime_table_lookup[instance]

        def _get_bgp_neighbors_core(neighbor_data, instance=None, uptime_table_items=None):
            '''
            Make sure to execute a simple request whenever using
            junos > 13. This is a helper used to avoid code redundancy
            and reuse the function also when iterating through the list
            BGP neighbors under a specific routing instance,
            also when the device is capable to return the routing
            instance name at the BGP neighbor level.
            '''
            for bgp_neighbor in neighbor_data:
                peer_ip = napalm.base.helpers.ip(bgp_neighbor[0].split('+')[0])
                neighbor_details = deepcopy(default_neighbor_details)
                neighbor_details.update(
                    {elem[0]: elem[1] for elem in bgp_neighbor[1] if elem[1] is not None}
                )
                if not instance:
                    # not instance, means newer Junos version,
                    # as we request everything in a single request
                    peer_fwd_rti = neighbor_details.pop('peer_fwd_rti')
                    instance = peer_fwd_rti
                else:
                    # instance is explicitly requests,
                    # thus it's an old Junos, so we retrieve the BGP neighbors
                    # under a certain routing instance
                    peer_fwd_rti = neighbor_details.pop('peer_fwd_rti', '')
                instance_name = 'global' if instance == 'master' else instance
                if instance_name not in bgp_neighbor_data:
                    bgp_neighbor_data[instance_name] = {}
                if 'router_id' not in bgp_neighbor_data[instance_name]:
                    # we only need to set this once
                    bgp_neighbor_data[instance_name]['router_id'] = \
                        py23_compat.text_type(neighbor_details.get('local_id', ''))
                peer = {
                    key: self._parse_value(value)
                    for key, value in neighbor_details.items()
                    if key in keys
                }
                peer['local_as'] = napalm.base.helpers.as_number(peer['local_as'])
                peer['remote_as'] = napalm.base.helpers.as_number(peer['remote_as'])
                peer['address_family'] = self._parse_route_stats(neighbor_details, instance)
                if 'peers' not in bgp_neighbor_data[instance_name]:
                    bgp_neighbor_data[instance_name]['peers'] = {}
                bgp_neighbor_data[instance_name]['peers'][peer_ip] = peer
                if not uptime_table_items:
                    uptime_table_items = _get_uptime_table(instance)
                for neighbor, uptime in uptime_table_items:
                    if neighbor not in bgp_neighbor_data[instance_name]['peers']:
                        bgp_neighbor_data[instance_name]['peers'][neighbor] = {}
                    bgp_neighbor_data[instance_name]['peers'][neighbor]['uptime'] = uptime[0][1]

        # Commenting out the following sections, till Junos
        #   will provide a way to identify the routing instance name
        #   from the details of the BGP neighbor
        #   currently, there are Junos 15 version having a field called `peer_fwd_rti`
        #   but unfortunately, this is not consistent.
        # Junos 17 might have this fixed, but this needs to be revisited later.
        # In the definition below, `old_junos` means a version that does not provide
        #   the forwarding RTI information.
        #
        # old_junos = napalm.base.helpers.convert(
        #     int, self.device.facts.get('version', '0.0').split('.')[0], 0) < 15

        # if old_junos:
        instances = junos_views.junos_route_instance_table(self.device).get()
        for instance, instance_data in instances.items():
            if instance.startswith('__'):
                # junos internal instances
                continue
            bgp_neighbor_data[instance] = {'peers': {}}
            instance_neighbors = bgp_neighbors_table.get(instance=instance).items()
            uptime_table_items = uptime_table.get(instance=instance).items()
            _get_bgp_neighbors_core(instance_neighbors,
                                    instance=instance,
                                    uptime_table_items=uptime_table_items)
        # If the OS provides the `peer_fwd_rti` or any way to identify the
        #   rotuing instance name (see above), the performances of this getter
        #   can be significantly improved, as we won't execute one request
        #   for each an every RT.
        # However, this improvement would only be beneficial for multi-VRF envs.
        #
        # else:
        #     instance_neighbors = bgp_neighbors_table.get().items()
        #     _get_bgp_neighbors_core(instance_neighbors)
        bgp_tmp_dict = {}
        for k, v in bgp_neighbor_data.items():
            if bgp_neighbor_data[k]['peers']:
                bgp_tmp_dict[k] = v
        return bgp_tmp_dict

    def get_lldp_neighbors(self):
        """Return LLDP neighbors details."""
        lldp = junos_views.junos_lldp_table(self.device)
        try:
            lldp.get()
        except RpcError as rpcerr:
            # this assumes the library runs in an environment
            # able to handle logs
            # otherwise, the user just won't see this happening
            log.error('Unable to retrieve the LLDP neighbors information:')
            log.error(rpcerr.message)
            return {}
        result = lldp.items()

        neighbors = {}
        for neigh in result:
            if neigh[0] not in neighbors.keys():
                neighbors[neigh[0]] = []
            neighbors[neigh[0]].append({x[0]: py23_compat.text_type(x[1]) for x in neigh[1]})

        return neighbors

    def get_lldp_neighbors_detail(self, interface=''):
        """Detailed view of the LLDP neighbors."""
        lldp_neighbors = {}

        lldp_table = junos_views.junos_lldp_neighbors_detail_table(self.device)
        try:
            lldp_table.get()
        except RpcError as rpcerr:
            # this assumes the library runs in an environment
            # able to handle logs
            # otherwise, the user just won't see this happening
            log.error('Unable to retrieve the LLDP neighbors information:')
            log.error(rpcerr.message)
            return {}
        interfaces = lldp_table.get().keys()
        rpc_call_without_information = {
            'get_rpc': 'get-lldp-interface-neighbors',
            'interface_rpc': 'interface_device'
        }
        rpc_call_with_information = {
            'get_rpc': 'get-lldp-interface-neighbors-information',
            'interface_rpc': 'interface_name'
        }
        # get lldp neighbor by interface rpc for EX Series, QFX Series, J Series
        # and SRX Series is get-lldp-interface-neighbors-information,
        # and rpc for M, MX, and T Series is get-lldp-interface-neighbors
        # ref1: https://apps.juniper.net/xmlapi/operTags.jsp  (Junos 13.1 and later)
        # ref2: https://www.juniper.net/documentation/en_US/junos12.3/information-products/topic-collections/junos-xml-ref-oper/index.html  (Junos 12.3) # noqa
        # Exceptions:
        # EX9208    personality = SWITCH    RPC: <get-lldp-interface-neighbors><interface-device>
<<<<<<< HEAD
        # QFX10008  personality = SWITCH    RPC: <get-lldp-interface-neighbors><interface-device>
        # QFX5110-48S-4C personality = SWITCH RPC: <get-lldp-interface-neighbors><interface-device>
        # EX3400    personality = SWITCH    RPC: <get-lldp-interface-neighbors><interface-device>
        # SRX4100   personality = SRX_HIGHEND  RPC: <get-lldp-interface-neighbors><interface-device>
        #
        # This is very inconsistent and diverges from the documented behaviour.
        # The following object permits a per personality (a junos-pyEZ library feature) and per
        # model mapping to the correct rpc call
        rpc_call_map = {
            'default': rpc_call_with_information,
            'MX': {
                'default': rpc_call_without_information
            },
            'M': {
                'default': rpc_call_without_information
            },
            'T': {
                'default': rpc_call_without_information
            },
            'SWITCH': {
                'default': rpc_call_with_information,
                'EX9208': rpc_call_without_information,
                'EX3400': rpc_call_without_information,
                'QFX5110-48S-4C': rpc_call_without_information,
                'QFX10008': rpc_call_without_information
            },
            'SRX_BRANCH': {
                'default': rpc_call_with_information
            },
            'SRX_HIGHEND': {
                'default': rpc_call_without_information
            }
        }

        personality = self.device.facts.get('personality')
        model = self.device.facts.get('model')

        if rpc_call_map.get(personality) is not None:
            if rpc_call_map.get(personality).get(model) is not None:
                lldp_table.GET_RPC = rpc_call_map.get(personality).get(model).get('get_rpc')
                interface_variable = rpc_call_map.get(personality).get(model).get('interface_rpc')
=======
        lldp_table.GET_RPC = 'get-lldp-interface-neighbors'
        if self.device.facts.get('personality') not in ('MX', 'M', 'PTX', 'T')\
           and self.device.facts.get('model') not in ('EX9208', 'QFX10008'):
            # Still need to confirm for QFX10002 and other EX series
            lldp_table.GET_RPC = 'get-lldp-interface-neighbors-information'

        for interface in interfaces:
            if 'EX9208' in self.device.facts.get('model'):
                lldp_table.get(interface_device=interface)
            elif self.device.facts.get('personality') not in ('MX', 'M', 'PTX', 'T'):
                lldp_table.get(interface_name=interface)
>>>>>>> b46e2867
            else:
                lldp_table.GET_RPC = rpc_call_map.get(personality).get('default').get('get_rpc')
                interface_variable = rpc_call_map.get(personality).get('default').get(
                    'interface_rpc')
        else:
            lldp_table.GET_RPC = rpc_call_map.get('default').get('get_rpc')
            interface_variable = rpc_call_map.get('default').get('interface_rpc')

        for interface in interfaces:
            interface_args = {interface_variable: interface}
            lldp_table.get(**interface_args)
            for item in lldp_table:
                if interface not in lldp_neighbors.keys():
                    lldp_neighbors[interface] = []
                lldp_neighbors[interface].append({
                    'parent_interface': item.parent_interface,
                    'remote_port': item.remote_port,
                    'remote_chassis_id': napalm.base.helpers.convert(
                        napalm.base.helpers.mac, item.remote_chassis_id, item.remote_chassis_id),
                    'remote_port_description': napalm.base.helpers.convert(
                        py23_compat.text_type, item.remote_port_description),
                    'remote_system_name': item.remote_system_name,
                    'remote_system_description': item.remote_system_description,
                    'remote_system_capab': item.remote_system_capab,
                    'remote_system_enable_capab': item.remote_system_enable_capab
                })

        return lldp_neighbors

    def cli(self, commands):
        """Execute raw CLI commands and returns their output."""
        cli_output = {}

        def _count(txt, none):  # Second arg for consistency only. noqa
            '''
            Return the exact output, as Junos displays
            e.g.:
            > show system processes extensive | match root | count
            Count: 113 lines
            '''
            count = len(txt.splitlines())
            return 'Count: {count} lines'.format(count=count)

        def _trim(txt, length):
            '''
            Trim specified number of columns from start of line.
            '''
            try:
                newlines = []
                for line in txt.splitlines():
                    newlines.append(line[int(length):])
                return '\n'.join(newlines)
            except ValueError:
                return txt

        def _except(txt, pattern):
            '''
            Show only text that does not match a pattern.
            '''
            rgx = '^.*({pattern}).*$'.format(pattern=pattern)
            unmatched = [
                line for line in txt.splitlines()
                if not re.search(rgx, line, re.I)
            ]
            return '\n'.join(unmatched)

        def _last(txt, length):
            '''
            Display end of output only.
            '''
            try:
                return '\n'.join(
                    txt.splitlines()[(-1) * int(length):]
                )
            except ValueError:
                return txt

        def _match(txt, pattern):
            '''
            Show only text that matches a pattern.
            '''
            rgx = '^.*({pattern}).*$'.format(pattern=pattern)
            matched = [
                line for line in txt.splitlines()
                if re.search(rgx, line, re.I)
            ]
            return '\n'.join(matched)

        def _find(txt, pattern):
            '''
            Search for first occurrence of pattern.
            '''
            rgx = '^.*({pattern})(.*)$'.format(pattern=pattern)
            match = re.search(rgx, txt, re.I | re.M | re.DOTALL)
            if match:
                return '{pattern}{rest}'.format(pattern=pattern, rest=match.group(2))
            else:
                return '\nPattern not found'

        def _process_pipe(cmd, txt):
            '''
            Process CLI output from Juniper device that
            doesn't allow piping the output.
            '''
            if txt is not None:
                return txt
            _OF_MAP = OrderedDict()
            _OF_MAP['except'] = _except
            _OF_MAP['match'] = _match
            _OF_MAP['last'] = _last
            _OF_MAP['trim'] = _trim
            _OF_MAP['count'] = _count
            _OF_MAP['find'] = _find
            # the operations order matter in this case!
            exploded_cmd = cmd.split('|')
            pipe_oper_args = {}
            for pipe in exploded_cmd[1:]:
                exploded_pipe = pipe.split()
                pipe_oper = exploded_pipe[0]  # always there
                pipe_args = ''.join(exploded_pipe[1:2])
                # will not throw error when there's no arg
                pipe_oper_args[pipe_oper] = pipe_args
            for oper in _OF_MAP.keys():
                # to make sure the operation sequence is correct
                if oper not in pipe_oper_args.keys():
                    continue
                txt = _OF_MAP[oper](txt, pipe_oper_args[oper])
            return txt

        if not isinstance(commands, list):
            raise TypeError('Please enter a valid list of commands!')
        _PIPE_BLACKLIST = ['save']
        # Preprocessing to avoid forbidden commands
        for command in commands:
            exploded_cmd = command.split('|')
            command_safe_parts = []
            for pipe in exploded_cmd[1:]:
                exploded_pipe = pipe.split()
                pipe_oper = exploded_pipe[0]  # always there
                if pipe_oper in _PIPE_BLACKLIST:
                    continue
                pipe_args = ''.join(exploded_pipe[1:2])
                safe_pipe = pipe_oper if not pipe_args else '{fun} {args}'.format(fun=pipe_oper,
                                                                                  args=pipe_args)
                command_safe_parts.append(safe_pipe)
            safe_command = exploded_cmd[0] if not command_safe_parts else \
                '{base} | {pipes}'.format(base=exploded_cmd[0],
                                          pipes=' | '.join(command_safe_parts))
            raw_txt = self.device.cli(safe_command, warning=False)
            cli_output[py23_compat.text_type(command)] = py23_compat.text_type(
                _process_pipe(command, raw_txt))
        return cli_output

    def get_bgp_config(self, group='', neighbor=''):
        """Return BGP configuration."""

        def _check_nhs(policies, nhs_policies):
            if not isinstance(policies, list):
                # Make it a list if it is a single policy
                policies = [policies]
            # Return True if "next-hop self" was found in any of the policies p
            for p in policies:
                if nhs_policies[p] is True:
                    return True
            return False

        def update_dict(d, u):  # for deep dictionary update
            for k, v in u.items():
                if isinstance(d, collections.Mapping):
                    if isinstance(v, collections.Mapping):
                        r = update_dict(d.get(k, {}), v)
                        d[k] = r
                    else:
                        d[k] = u[k]
                else:
                    d = {k: u[k]}
            return d

        def build_prefix_limit(**args):
            """
            Transform the lements of a dictionary into nested dictionaries.

            Example:
                {
                    'inet_unicast_limit': 500,
                    'inet_unicast_teardown_threshold': 95,
                    'inet_unicast_teardown_timeout': 5
                }

                becomes:

                {
                    'inet': {
                        'unicast': {
                            'limit': 500,
                            'teardown': {
                                'threshold': 95,
                                'timeout': 5
                            }
                        }
                    }
                }
            """
            prefix_limit = {}

            for key, value in args.items():
                key_levels = key.split('_')
                length = len(key_levels) - 1
                temp_dict = {
                    key_levels[length]: value
                }
                for index in reversed(range(length)):
                    level = key_levels[index]
                    temp_dict = {level: temp_dict}
                update_dict(prefix_limit, temp_dict)

            return prefix_limit

        _COMMON_FIELDS_DATATYPE_ = {
            'description': py23_compat.text_type,
            'local_address': py23_compat.text_type,
            'local_as': int,
            'remote_as': int,
            'import_policy': py23_compat.text_type,
            'export_policy': py23_compat.text_type,
            'inet_unicast_limit_prefix_limit': int,
            'inet_unicast_teardown_threshold_prefix_limit': int,
            'inet_unicast_teardown_timeout_prefix_limit': int,
            'inet_unicast_novalidate_prefix_limit': int,
            'inet_flow_limit_prefix_limit': int,
            'inet_flow_teardown_threshold_prefix_limit': int,
            'inet_flow_teardown_timeout_prefix_limit': int,
            'inet_flow_novalidate_prefix_limit': py23_compat.text_type,
            'inet6_unicast_limit_prefix_limit': int,
            'inet6_unicast_teardown_threshold_prefix_limit': int,
            'inet6_unicast_teardown_timeout_prefix_limit': int,
            'inet6_unicast_novalidate_prefix_limit': int,
            'inet6_flow_limit_prefix_limit': int,
            'inet6_flow_teardown_threshold_prefix_limit': int,
            'inet6_flow_teardown_timeout_prefix_limit': int,
            'inet6_flow_novalidate_prefix_limit': py23_compat.text_type,
        }

        _PEER_FIELDS_DATATYPE_MAP_ = {
            'authentication_key': py23_compat.text_type,
            'route_reflector_client': bool,
            'nhs': bool
        }
        _PEER_FIELDS_DATATYPE_MAP_.update(
            _COMMON_FIELDS_DATATYPE_
        )

        _GROUP_FIELDS_DATATYPE_MAP_ = {
            'type': py23_compat.text_type,
            'apply_groups': list,
            'remove_private_as': bool,
            'multipath': bool,
            'multihop_ttl': int
        }
        _GROUP_FIELDS_DATATYPE_MAP_.update(
            _COMMON_FIELDS_DATATYPE_
        )

        _DATATYPE_DEFAULT_ = {
            py23_compat.text_type: '',
            int: 0,
            bool: False,
            list: []
        }

        bgp_config = {}

        if group:
            bgp = junos_views.junos_bgp_config_group_table(self.device)
            bgp.get(group=group)
        else:
            bgp = junos_views.junos_bgp_config_table(self.device)
            bgp.get()
            neighbor = ''  # if no group is set, no neighbor should be set either
        bgp_items = bgp.items()

        if neighbor:
            neighbor_ip = napalm.base.helpers.ip(neighbor)

        # Get all policies configured in one go and check if "next-hop self" is found in each policy
        # Save the result in a dict indexed by policy name (junos policy-statement)
        # The value is a boolean. True if "next-hop self" was found
        # The resulting dict (nhs_policies) will be used by _check_nhs to determine if "nhs"
        # is configured or not in the policies applied to a BGP neighbor
        policy = junos_views.junos_policy_nhs_config_table(self.device)
        policy.get()
        nhs_policies = dict()
        for policy_name, is_nhs_list in policy.items():
            # is_nhs_list is a list with one element. Ex: [('is_nhs', True)]
            is_nhs, boolean = is_nhs_list[0]
            nhs_policies[policy_name] = boolean if boolean is not None else False

        for bgp_group in bgp_items:
            bgp_group_name = bgp_group[0]
            bgp_group_details = bgp_group[1]
            bgp_config[bgp_group_name] = {
                field: _DATATYPE_DEFAULT_.get(datatype)
                for field, datatype in _GROUP_FIELDS_DATATYPE_MAP_.items()
                if '_prefix_limit' not in field
            }
            for elem in bgp_group_details:
                if not ('_prefix_limit' not in elem[0] and elem[1] is not None):
                    continue
                datatype = _GROUP_FIELDS_DATATYPE_MAP_.get(elem[0])
                default = _DATATYPE_DEFAULT_.get(datatype)
                key = elem[0]
                value = elem[1]
                if key in ['export_policy', 'import_policy']:
                    if isinstance(value, list):
                        value = ' '.join(value)
                if key == 'local_address':
                    value = napalm.base.helpers.convert(
                        napalm.base.helpers.ip, value, value)
                if key == 'neighbors':
                    bgp_group_peers = value
                    continue
                bgp_config[bgp_group_name].update({
                    key: napalm.base.helpers.convert(datatype, value, default)
                })
            prefix_limit_fields = {}
            for elem in bgp_group_details:
                if '_prefix_limit' in elem[0] and elem[1] is not None:
                    datatype = _GROUP_FIELDS_DATATYPE_MAP_.get(elem[0])
                    default = _DATATYPE_DEFAULT_.get(datatype)
                    prefix_limit_fields.update({
                        elem[0].replace('_prefix_limit', ''):
                            napalm.base.helpers.convert(datatype, elem[1], default)
                    })
            bgp_config[bgp_group_name]['prefix_limit'] = build_prefix_limit(**prefix_limit_fields)
            if 'multihop' in bgp_config[bgp_group_name].keys():
                # Delete 'multihop' key from the output
                del bgp_config[bgp_group_name]['multihop']
                if bgp_config[bgp_group_name]['multihop_ttl'] == 0:
                    # Set ttl to default value 64
                    bgp_config[bgp_group_name]['multihop_ttl'] = 64

            bgp_config[bgp_group_name]['neighbors'] = {}
            for bgp_group_neighbor in bgp_group_peers.items():
                bgp_peer_address = napalm.base.helpers.ip(bgp_group_neighbor[0])
                if neighbor and bgp_peer_address != neighbor:
                    continue  # if filters applied, jump over all other neighbors
                bgp_group_details = bgp_group_neighbor[1]
                bgp_peer_details = {
                    field: _DATATYPE_DEFAULT_.get(datatype)
                    for field, datatype in _PEER_FIELDS_DATATYPE_MAP_.items()
                    if '_prefix_limit' not in field
                }
                for elem in bgp_group_details:
                    if not ('_prefix_limit' not in elem[0] and elem[1] is not None):
                        continue
                    datatype = _PEER_FIELDS_DATATYPE_MAP_.get(elem[0])
                    default = _DATATYPE_DEFAULT_.get(datatype)
                    key = elem[0]
                    value = elem[1]
                    if key in ['export_policy']:
                        # next-hop self is applied on export IBGP sessions
                        bgp_peer_details['nhs'] = _check_nhs(value, nhs_policies)
                    if key in ['export_policy', 'import_policy']:
                        if isinstance(value, list):
                            value = ' '.join(value)
                    if key == 'local_address':
                        value = napalm.base.helpers.convert(
                            napalm.base.helpers.ip, value, value)
                    bgp_peer_details.update({
                        key: napalm.base.helpers.convert(datatype, value, default)
                    })
                    bgp_peer_details['local_as'] = napalm.base.helpers.as_number(
                        bgp_peer_details['local_as'])
                    bgp_peer_details['remote_as'] = napalm.base.helpers.as_number(
                        bgp_peer_details['remote_as'])
                    if key == 'cluster':
                        bgp_peer_details['route_reflector_client'] = True
                        # we do not want cluster in the output
                        del bgp_peer_details['cluster']

                if 'cluster' in bgp_config[bgp_group_name].keys():
                    bgp_peer_details['route_reflector_client'] = True
                prefix_limit_fields = {}
                for elem in bgp_group_details:
                    if '_prefix_limit' in elem[0] and elem[1] is not None:
                        datatype = _PEER_FIELDS_DATATYPE_MAP_.get(elem[0])
                        default = _DATATYPE_DEFAULT_.get(datatype)
                        prefix_limit_fields.update({
                            elem[0].replace('_prefix_limit', ''):
                                napalm.base.helpers.convert(datatype, elem[1], default)
                        })
                bgp_peer_details['prefix_limit'] = build_prefix_limit(**prefix_limit_fields)
                bgp_config[bgp_group_name]['neighbors'][bgp_peer_address] = bgp_peer_details
                if neighbor and bgp_peer_address == neighbor_ip:
                    break  # found the desired neighbor

            if 'cluster' in bgp_config[bgp_group_name].keys():
                # we do not want cluster in the output
                del bgp_config[bgp_group_name]['cluster']

        return bgp_config

    def get_bgp_neighbors_detail(self, neighbor_address=''):
        """Detailed view of the BGP neighbors operational data."""
        bgp_neighbors = {}
        default_neighbor_details = {
            'up': False,
            'local_as': 0,
            'remote_as': 0,
            'router_id': u'',
            'local_address': u'',
            'routing_table': u'',
            'local_address_configured': False,
            'local_port': 0,
            'remote_address': u'',
            'remote_port': 0,
            'multihop': False,
            'multipath': False,
            'remove_private_as': False,
            'import_policy': u'',
            'export_policy': u'',
            'input_messages': -1,
            'output_messages': -1,
            'input_updates': -1,
            'output_updates': -1,
            'messages_queued_out': -1,
            'connection_state': u'',
            'previous_connection_state': u'',
            'last_event': u'',
            'suppress_4byte_as': False,
            'local_as_prepend': False,
            'holdtime': 0,
            'configured_holdtime': 0,
            'keepalive': 0,
            'configured_keepalive': 0,
            'active_prefix_count': -1,
            'received_prefix_count': -1,
            'accepted_prefix_count': -1,
            'suppressed_prefix_count': -1,
            'advertised_prefix_count': -1,
            'flap_count': 0
        }
        OPTION_KEY_MAP = {
            'RemovePrivateAS': 'remove_private_as',
            'Multipath': 'multipath',
            'Multihop': 'multihop',
            'AddressFamily': 'local_address_configured'
            # 'AuthKey'        : 'authentication_key_set'
            # but other vendors do not specify if auth key is set
            # other options:
            # Preference, HoldTime, Ttl, LogUpDown, Refresh
        }

        def _bgp_iter_core(neighbor_data, instance=None):
            '''
            Iterate over a list of neighbors.
            For older junos, the routing instance is not specified inside the
            BGP neighbors XML, therefore we need to use a super sub-optimal structure
            as in get_bgp_neighbors: iterate through the list of network instances
            then execute one request for each and every routing instance.
            For newer junos, this is not necessary as the routing instance is available
            and we can get everything solve in a single request.
            '''
            for bgp_neighbor in neighbor_data:
                remote_as = int(bgp_neighbor[0])
                neighbor_details = deepcopy(default_neighbor_details)
                neighbor_details.update(
                    {elem[0]: elem[1] for elem in bgp_neighbor[1] if elem[1] is not None}
                )
                if not instance:
                    peer_fwd_rti = neighbor_details.pop('peer_fwd_rti')
                    instance = peer_fwd_rti
                else:
                    peer_fwd_rti = neighbor_details.pop('peer_fwd_rti', '')
                instance_name = 'global' if instance == 'master' else instance
                options = neighbor_details.pop('options', '')
                if isinstance(options, str):
                    options_list = options.split()
                    for option in options_list:
                        key = OPTION_KEY_MAP.get(option)
                        if key is not None:
                            neighbor_details[key] = True
                four_byte_as = neighbor_details.pop('4byte_as', 0)
                local_address = neighbor_details.pop('local_address', '')
                local_details = local_address.split('+')
                neighbor_details['local_address'] = napalm.base.helpers.convert(
                    napalm.base.helpers.ip, local_details[0], local_details[0])
                if len(local_details) == 2:
                    neighbor_details['local_port'] = int(local_details[1])
                else:
                    neighbor_details['local_port'] = 179
                neighbor_details['suppress_4byte_as'] = (remote_as != four_byte_as)
                peer_address = neighbor_details.pop('peer_address', '')
                remote_details = peer_address.split('+')
                neighbor_details['remote_address'] = napalm.base.helpers.convert(
                    napalm.base.helpers.ip, remote_details[0], remote_details[0])
                if len(remote_details) == 2:
                    neighbor_details['remote_port'] = int(remote_details[1])
                else:
                    neighbor_details['remote_port'] = 179
                neighbor_details['routing_table'] = instance_name
                neighbor_details['local_as'] = napalm.base.helpers.as_number(
                    neighbor_details['local_as'])
                neighbor_details['remote_as'] = napalm.base.helpers.as_number(
                    neighbor_details['remote_as'])
                neighbors_rib = neighbor_details.pop('rib')
                neighbors_queue = neighbor_details.pop('queue')
                messages_queued_out = 0
                for queue_entry in neighbors_queue.items():
                    messages_queued_out += queue_entry[1][0][1]
                neighbor_details['messages_queued_out'] = messages_queued_out
                if instance_name not in bgp_neighbors.keys():
                    bgp_neighbors[instance_name] = {}
                if remote_as not in bgp_neighbors[instance_name].keys():
                    bgp_neighbors[instance_name][remote_as] = []
                neighbor_rib_stats = neighbors_rib.items()
                if not neighbor_rib_stats:
                    bgp_neighbors[instance_name][remote_as].append(neighbor_details)
                    continue  # no RIBs available, pass default details
                neighbor_rib_details = {
                    'active_prefix_count': 0,
                    'received_prefix_count': 0,
                    'accepted_prefix_count': 0,
                    'suppressed_prefix_count': 0,
                    'advertised_prefix_count': 0
                }
                for rib_entry in neighbor_rib_stats:
                    for elem in rib_entry[1]:
                        if elem[1] is None:
                            neighbor_rib_details[elem[0]] += 0
                        else:
                            neighbor_rib_details[elem[0]] += elem[1]
                neighbor_details.update(neighbor_rib_details)
                bgp_neighbors[instance_name][remote_as].append(neighbor_details)

        # old_junos = napalm.base.helpers.convert(
        #     int, self.device.facts.get('version', '0.0').split('.')[0], 0) < 15
        bgp_neighbors_table = junos_views.junos_bgp_neighbors_table(self.device)

        # if old_junos:
        instances = junos_views.junos_route_instance_table(self.device)
        for instance, instance_data in instances.get().items():
            if instance.startswith('__'):
                # junos internal instances
                continue
            neighbor_data = bgp_neighbors_table.get(instance=instance,
                                                    neighbor_address=str(neighbor_address)).items()
            _bgp_iter_core(neighbor_data, instance=instance)
        # else:
        #     bgp_neighbors_table = junos_views.junos_bgp_neighbors_table(self.device)
        #     neighbor_data = bgp_neighbors_table.get(neighbor_address=neighbor_address).items()
        #     _bgp_iter_core(neighbor_data)
        return bgp_neighbors

    def get_arp_table(self):
        """Return the ARP table."""
        # could use ArpTable
        # from jnpr.junos.op.phyport import ArpTable
        # and simply use it
        # but
        # we need:
        #   - filters
        #   - group by VLAN ID
        #   - hostname & TTE fields as well

        arp_table = []

        arp_table_raw = junos_views.junos_arp_table(self.device)
        arp_table_raw.get()
        arp_table_items = arp_table_raw.items()

        for arp_table_entry in arp_table_items:
            arp_entry = {
                elem[0]: elem[1] for elem in arp_table_entry[1]
            }
            arp_entry['mac'] = napalm.base.helpers.mac(arp_entry.get('mac'))
            arp_entry['ip'] = napalm.base.helpers.ip(arp_entry.get('ip'))
            arp_table.append(arp_entry)

        return arp_table

    def get_ipv6_neighbors_table(self):
        """Return the IPv6 neighbors table."""
        ipv6_neighbors_table = []

        ipv6_neighbors_table_raw = junos_views.junos_ipv6_neighbors_table(self.device)
        ipv6_neighbors_table_raw.get()
        ipv6_neighbors_table_items = ipv6_neighbors_table_raw.items()

        for ipv6_table_entry in ipv6_neighbors_table_items:
            ipv6_entry = {
                elem[0]: elem[1] for elem in ipv6_table_entry[1]
            }
            ipv6_entry['mac'] = napalm.base.helpers.mac(ipv6_entry.get('mac'))
            ipv6_entry['ip'] = napalm.base.helpers.ip(ipv6_entry.get('ip'))
            ipv6_neighbors_table.append(ipv6_entry)

        return ipv6_neighbors_table

    def get_ntp_peers(self):
        """Return the NTP peers configured on the device."""
        ntp_table = junos_views.junos_ntp_peers_config_table(self.device)
        ntp_table.get()

        ntp_peers = ntp_table.items()

        if not ntp_peers:
            return {}

        return {napalm.base.helpers.ip(peer[0]): {} for peer in ntp_peers}

    def get_ntp_servers(self):
        """Return the NTP servers configured on the device."""
        ntp_table = junos_views.junos_ntp_servers_config_table(self.device)
        ntp_table.get()

        ntp_servers = ntp_table.items()

        if not ntp_servers:
            return {}

        return {napalm.base.helpers.ip(server[0]): {} for server in ntp_servers}

    def get_ntp_stats(self):
        """Return NTP stats (associations)."""
        # NTP Peers does not have XML RPC defined
        # thus we need to retrieve raw text and parse...
        # :(

        ntp_stats = []

        REGEX = (
            r'^\s?(\+|\*|x|-)?([a-zA-Z0-9\.+-:]+)'
            r'\s+([a-zA-Z0-9\.]+)\s+([0-9]{1,2})'
            r'\s+(-|u)\s+([0-9h-]+)\s+([0-9]+)'
            r'\s+([0-9]+)\s+([0-9\.]+)\s+([0-9\.-]+)'
            r'\s+([0-9\.]+)\s?$'
        )

        ntp_assoc_output = self.device.cli('show ntp associations no-resolve')
        ntp_assoc_output_lines = ntp_assoc_output.splitlines()

        for ntp_assoc_output_line in ntp_assoc_output_lines[3:]:  # except last line
            line_search = re.search(REGEX, ntp_assoc_output_line, re.I)
            if not line_search:
                continue  # pattern not found
            line_groups = line_search.groups()
            try:
                ntp_stats.append({
                    'remote': napalm.base.helpers.ip(line_groups[1]),
                    'synchronized': (line_groups[0] == '*'),
                    'referenceid': py23_compat.text_type(line_groups[2]),
                    'stratum': int(line_groups[3]),
                    'type': py23_compat.text_type(line_groups[4]),
                    'when': py23_compat.text_type(line_groups[5]),
                    'hostpoll': int(line_groups[6]),
                    'reachability': int(line_groups[7]),
                    'delay': float(line_groups[8]),
                    'offset': float(line_groups[9]),
                    'jitter': float(line_groups[10])
                })
            except Exception:
                continue  # jump to next line

        return ntp_stats

    def get_interfaces_ip(self):
        """Return the configured IP addresses."""
        interfaces_ip = {}

        interface_table = junos_views.junos_ip_interfaces_table(self.device)
        interface_table.get()
        interface_table_items = interface_table.items()

        _FAMILY_VMAP_ = {
            'inet': u'ipv4',
            'inet6': u'ipv6'
            # can add more mappings
        }
        _FAMILY_MAX_PREFIXLEN = {
            'inet': 32,
            'inet6': 128
        }

        for interface_details in interface_table_items:
            ip_network = interface_details[0]
            ip_address = ip_network.split('/')[0]
            address = napalm.base.helpers.convert(
                napalm.base.helpers.ip, ip_address, ip_address)
            try:
                interface_details_dict = dict(interface_details[1])
                family_raw = interface_details_dict.get('family')
                interface = py23_compat.text_type(interface_details_dict.get('interface'))
            except ValueError:
                continue
            prefix = napalm.base.helpers.convert(int,
                                                 ip_network.split('/')[-1],
                                                 _FAMILY_MAX_PREFIXLEN.get(family_raw))
            family = _FAMILY_VMAP_.get(family_raw)
            if not family or not interface:
                continue
            if interface not in interfaces_ip.keys():
                interfaces_ip[interface] = {}
            if family not in interfaces_ip[interface].keys():
                interfaces_ip[interface][family] = {}
            if address not in interfaces_ip[interface][family].keys():
                interfaces_ip[interface][family][address] = {}
            interfaces_ip[interface][family][address][u'prefix_length'] = prefix

        return interfaces_ip

    def get_mac_address_table(self):
        """Return the MAC address table."""
        mac_address_table = []

        if self.device.facts.get('personality', '') in ['SWITCH']:  # for EX & QFX devices
            if self.device.facts.get('switch_style', '') in ['VLAN_L2NG']:  # for L2NG devices
                mac_table = junos_views.junos_mac_address_table_switch_l2ng(self.device)
            else:
                mac_table = junos_views.junos_mac_address_table_switch(self.device)
        else:
            mac_table = junos_views.junos_mac_address_table(self.device)

        mac_table.get()
        mac_table_items = mac_table.items()

        default_values = {
            'mac': u'',
            'interface': u'',
            'vlan': 0,
            'static': False,
            'active': True,
            'moves': 0,
            'last_move': 0.0
        }

        for mac_table_entry in mac_table_items:
            mac_entry = default_values.copy()
            mac_entry.update(
                {elem[0]: elem[1] for elem in mac_table_entry[1]}
            )
            mac = mac_entry.get('mac')

            # JUNOS returns '*' for Type = Flood
            if mac == '*':
                continue

            mac_entry['mac'] = napalm.base.helpers.mac(mac)
            mac_address_table.append(mac_entry)

        return mac_address_table

    def get_route_to(self, destination='', protocol=''):
        """Return route details to a specific destination, learned from a certain protocol."""
        routes = {}

        if not isinstance(destination, py23_compat.string_types):
            raise TypeError('Please specify a valid destination!')

        if protocol and isinstance(destination, py23_compat.string_types):
            protocol = protocol.lower()

        if protocol == 'connected':
            protocol = 'direct'  # this is how is called on JunOS

        _COMMON_PROTOCOL_FIELDS_ = [
            'destination',
            'prefix_length',
            'protocol',
            'current_active',
            'last_active',
            'age',
            'next_hop',
            'outgoing_interface',
            'selected_next_hop',
            'preference',
            'inactive_reason',
            'routing_table'
        ]  # identifies the list of fileds common for all protocols

        _BOOLEAN_FIELDS_ = [
            'current_active',
            'selected_next_hop',
            'last_active'
        ]  # fields expected to have boolean values

        _PROTOCOL_SPECIFIC_FIELDS_ = {
            'bgp': [
                'local_as',
                'remote_as',
                'as_path',
                'communities',
                'local_preference',
                'preference2',
                'remote_address',
                'metric',
                'metric2'
            ],
            'isis': [
                'level',
                'metric',
                'local_as'
            ]
        }

        routes_table = junos_views.junos_protocol_route_table(self.device)

        rt_kargs = {
            'destination': destination
        }
        if protocol and isinstance(destination, py23_compat.string_types):
            rt_kargs['protocol'] = protocol

        try:
            routes_table.get(**rt_kargs)
        except RpcTimeoutError:
            # on devices with milions of routes
            # in case the destination is too generic (e.g.: 10/8)
            # will take very very long to determine all routes and
            # moreover will return a huge list
            raise CommandTimeoutException(
                'Too many routes returned! Please try with a longer prefix or a specific protocol!'
            )
        except RpcError as rpce:
            if len(rpce.errs) > 0 and 'bad_element' in rpce.errs[0]:
                raise CommandErrorException(
                    'Unknown protocol: {proto}'.format(proto=rpce.errs[0]['bad_element']))
            raise CommandErrorException(rpce)
        except Exception as err:
            raise CommandErrorException('Cannot retrieve routes! Reason: {err}'.format(err=err))

        routes_items = routes_table.items()

        for route in routes_items:
            d = {}
            # next_hop = route[0]
            d = {elem[0]: elem[1] for elem in route[1]}
            destination = napalm.base.helpers.ip(d.pop('destination', ''))
            prefix_length = d.pop('prefix_length', 32)
            destination = '{d}/{p}'.format(
                d=destination,
                p=prefix_length
            )
            d.update({key: False for key in _BOOLEAN_FIELDS_ if d.get(key) is None})
            as_path = d.get('as_path')
            if as_path is not None:
                d['as_path'] = as_path.split(' I ')[0] \
                    .replace('AS path:', '') \
                    .replace('I', '') \
                    .strip()
                # to be sure that contains only AS Numbers
            if d.get('inactive_reason') is None:
                d['inactive_reason'] = u''
            route_protocol = d.get('protocol').lower()
            if protocol and protocol != route_protocol:
                continue
            communities = d.get('communities')
            if communities is not None and type(communities) is not list:
                d['communities'] = [communities]
            d_keys = list(d.keys())
            # fields that are not in _COMMON_PROTOCOL_FIELDS_ are supposed to be protocol specific
            all_protocol_attributes = {
                key: d.pop(key)
                for key in d_keys
                if key not in _COMMON_PROTOCOL_FIELDS_
            }
            protocol_attributes = {
                key: value for key, value in all_protocol_attributes.items()
                if key in _PROTOCOL_SPECIFIC_FIELDS_.get(route_protocol, [])
            }
            d['protocol_attributes'] = protocol_attributes
            if destination not in routes.keys():
                routes[destination] = []
            routes[destination].append(d)

        return routes

    def get_snmp_information(self):
        """Return the SNMP configuration."""
        snmp_information = {}

        snmp_config = junos_views.junos_snmp_config_table(self.device)
        snmp_config.get()
        snmp_items = snmp_config.items()

        if not snmp_items:
            return snmp_information

        snmp_information = {
            py23_compat.text_type(ele[0]): ele[1] if ele[1] else ''
            for ele in snmp_items[0][1]
        }

        snmp_information['community'] = {}
        communities_table = snmp_information.pop('communities_table')
        if not communities_table:
            return snmp_information

        for community in communities_table.items():
            community_name = py23_compat.text_type(community[0])
            community_details = {
                'acl': ''
            }
            community_details.update({
                py23_compat.text_type(ele[0]): py23_compat.text_type(
                    ele[1] if ele[0] != 'mode'
                    else C.SNMP_AUTHORIZATION_MODE_MAP.get(ele[1]))
                for ele in community[1]
            })
            snmp_information['community'][community_name] = community_details

        return snmp_information

    def get_probes_config(self):
        """Return the configuration of the RPM probes."""
        probes = {}

        probes_table = junos_views.junos_rpm_probes_config_table(self.device)
        probes_table.get()
        probes_table_items = probes_table.items()

        for probe_test in probes_table_items:
            test_name = py23_compat.text_type(probe_test[0])
            test_details = {
                p[0]: p[1] for p in probe_test[1]
            }
            probe_name = napalm.base.helpers.convert(
                py23_compat.text_type, test_details.pop('probe_name'))
            target = napalm.base.helpers.convert(
                py23_compat.text_type, test_details.pop('target', ''))
            test_interval = napalm.base.helpers.convert(int, test_details.pop('test_interval', '0'))
            probe_count = napalm.base.helpers.convert(int, test_details.pop('probe_count', '0'))
            probe_type = napalm.base.helpers.convert(
                py23_compat.text_type, test_details.pop('probe_type', ''))
            source = napalm.base.helpers.convert(
                py23_compat.text_type, test_details.pop('source_address', ''))
            if probe_name not in probes.keys():
                probes[probe_name] = {}
            probes[probe_name][test_name] = {
                'probe_type': probe_type,
                'target': target,
                'source': source,
                'probe_count': probe_count,
                'test_interval': test_interval
            }

        return probes

    def get_probes_results(self):
        """Return the results of the RPM probes."""
        probes_results = {}

        probes_results_table = junos_views.junos_rpm_probes_results_table(self.device)
        probes_results_table.get()
        probes_results_items = probes_results_table.items()

        for probe_result in probes_results_items:
            probe_name = py23_compat.text_type(probe_result[0])
            test_results = {
                p[0]: p[1] for p in probe_result[1]
            }
            test_results['last_test_loss'] = napalm.base.helpers.convert(
                int, test_results.pop('last_test_loss'), 0)
            for test_param_name, test_param_value in test_results.items():
                if isinstance(test_param_value, float):
                    test_results[test_param_name] = test_param_value * 1e-3
                    # convert from useconds to mseconds
            test_name = test_results.pop('test_name', '')
            source = test_results.get('source', u'')
            if source is None:
                test_results['source'] = u''
            if probe_name not in probes_results.keys():
                probes_results[probe_name] = {}
            probes_results[probe_name][test_name] = test_results

        return probes_results

    def traceroute(self,
                   destination,
                   source=C.TRACEROUTE_SOURCE,
                   ttl=C.TRACEROUTE_TTL,
                   timeout=C.TRACEROUTE_TIMEOUT,
                   vrf=C.TRACEROUTE_VRF):
        """Execute traceroute and return results."""
        traceroute_result = {}

        # calling form RPC does not work properly :(
        # but defined junos_route_instance_table just in case

        source_str = ''
        maxttl_str = ''
        wait_str = ''
        vrf_str = ''

        if source:
            source_str = ' source {source}'.format(source=source)
        if ttl:
            maxttl_str = ' ttl {ttl}'.format(ttl=ttl)
        if timeout:
            wait_str = ' wait {timeout}'.format(timeout=timeout)
        if vrf:
            vrf_str = ' routing-instance {vrf}'.format(vrf=vrf)

        traceroute_command = 'traceroute {destination}{source}{maxttl}{wait}{vrf}'.format(
            destination=destination,
            source=source_str,
            maxttl=maxttl_str,
            wait=wait_str,
            vrf=vrf_str
        )

        traceroute_rpc = E('command', traceroute_command)
        rpc_reply = self.device._conn.rpc(traceroute_rpc)._NCElement__doc
        # make direct RPC call via NETCONF
        traceroute_results = rpc_reply.find('.//traceroute-results')

        traceroute_failure = napalm.base.helpers.find_txt(
            traceroute_results, 'traceroute-failure', '')
        error_message = napalm.base.helpers.find_txt(
            traceroute_results, 'rpc-error/error-message', '')

        if traceroute_failure and error_message:
            return {'error': '{}: {}'.format(traceroute_failure, error_message)}

        traceroute_result['success'] = {}
        for hop in traceroute_results.findall('hop'):
            ttl_value = napalm.base.helpers.convert(
                int, napalm.base.helpers.find_txt(hop, 'ttl-value'), 1)
            if ttl_value not in traceroute_result['success']:
                traceroute_result['success'][ttl_value] = {'probes': {}}
            for probe in hop.findall('probe-result'):
                probe_index = napalm.base.helpers.convert(
                    int, napalm.base.helpers.find_txt(probe, 'probe-index'), 0)
                ip_address = napalm.base.helpers.convert(
                    napalm.base.helpers.ip, napalm.base.helpers.find_txt(probe, 'ip-address'), '*')
                host_name = py23_compat.text_type(
                    napalm.base.helpers.find_txt(probe, 'host-name', '*'))
                rtt = napalm.base.helpers.convert(
                    float, napalm.base.helpers.find_txt(probe, 'rtt'), 0) * 1e-3  # ms
                traceroute_result['success'][ttl_value]['probes'][probe_index] = {
                    'ip_address': ip_address,
                    'host_name': host_name,
                    'rtt': rtt
                }

        return traceroute_result

    def ping(self, destination, source=C.PING_SOURCE, ttl=C.PING_TTL,
             timeout=C.PING_TIMEOUT, size=C.PING_SIZE, count=C.PING_COUNT, vrf=C.PING_VRF):

        ping_dict = {}

        source_str = ''
        maxttl_str = ''
        timeout_str = ''
        size_str = ''
        count_str = ''
        vrf_str = ''

        if source:
            source_str = ' source {source}'.format(source=source)
        if ttl:
            maxttl_str = ' ttl {ttl}'.format(ttl=ttl)
        if timeout:
            timeout_str = ' wait {timeout}'.format(timeout=timeout)
        if size:
            size_str = ' size {size}'.format(size=size)
        if count:
            count_str = ' count {count}'.format(count=count)
        if vrf:
            vrf_str = ' routing-instance {vrf}'.format(vrf=vrf)

        ping_command = 'ping {destination}{source}{ttl}{timeout}{size}{count}{vrf}'.format(
            destination=destination,
            source=source_str,
            ttl=maxttl_str,
            timeout=timeout_str,
            size=size_str,
            count=count_str,
            vrf=vrf_str
        )

        ping_rpc = E('command', ping_command)
        rpc_reply = self.device._conn.rpc(ping_rpc)._NCElement__doc
        # make direct RPC call via NETCONF
        probe_summary = rpc_reply.find('.//probe-results-summary')

        if probe_summary is None:
            rpc_error = rpc_reply.find('.//rpc-error')
            return {'error': '{}'.format(
                napalm.base.helpers.find_txt(rpc_error, 'error-message'))}

        packet_loss = napalm.base.helpers.convert(
            int, napalm.base.helpers.find_txt(probe_summary, 'packet-loss'), 100)

        # rtt values are valid only if a we get an ICMP reply
        if packet_loss is not 100:
            ping_dict['success'] = {}
            ping_dict['success']['probes_sent'] = int(
                probe_summary.findtext("probes-sent"))
            ping_dict['success']['packet_loss'] = packet_loss
            ping_dict['success'].update({

                'rtt_min': round((napalm.base.helpers.convert(
                    float, napalm.base.helpers.find_txt(
                        probe_summary, 'rtt-minimum'), -1) * 1e-3), 3),

                'rtt_max': round((napalm.base.helpers.convert(
                    float, napalm.base.helpers.find_txt(
                        probe_summary, 'rtt-maximum'), -1) * 1e-3), 3),

                'rtt_avg': round((napalm.base.helpers.convert(
                    float, napalm.base.helpers.find_txt(
                        probe_summary, 'rtt-average'), -1) * 1e-3), 3),

                'rtt_stddev': round((napalm.base.helpers.convert(
                    float, napalm.base.helpers.find_txt(
                        probe_summary, 'rtt-stddev'), -1) * 1e-3), 3)
            })

            tmp = rpc_reply.find('.//ping-results')

            results_array = []
            for probe_result in tmp.findall('probe-result'):
                ip_address = napalm.base.helpers.convert(
                    napalm.base.helpers.ip,
                    napalm.base.helpers.find_txt(probe_result, 'ip-address'), '*')

                rtt = round(
                    (napalm.base.helpers.convert(
                        float, napalm.base.helpers.find_txt(
                            probe_result, 'rtt'), -1) * 1e-3), 3)

                results_array.append({'ip_address': ip_address,
                                      'rtt': rtt})

            ping_dict['success'].update({'results': results_array})
        else:
            return {'error': 'Packet loss {}'.format(packet_loss)}

        return ping_dict

    def get_users(self):
        """Return the configuration of the users."""
        users = {}

        _JUNOS_CLASS_CISCO_PRIVILEGE_LEVEL_MAP = {
            'super-user': 15,
            'superuser': 15,
            'operator': 5,
            'read-only': 1,
            'unauthorized': 0
        }

        _DEFAULT_USER_DETAILS = {
            'level': 0,
            'password': '',
            'sshkeys': []
        }

        users_table = junos_views.junos_users_table(self.device)
        users_table.get()
        users_items = users_table.items()

        for user_entry in users_items:
            username = user_entry[0]
            user_details = _DEFAULT_USER_DETAILS.copy()
            user_details.update({
                d[0]: d[1] for d in user_entry[1] if d[1]
            })
            user_class = user_details.pop('class', '')
            user_details = {
                key: py23_compat.text_type(user_details[key])
                for key in user_details.keys()
            }
            level = _JUNOS_CLASS_CISCO_PRIVILEGE_LEVEL_MAP.get(user_class, 0)
            user_details.update({
                'level': level
            })
            user_details['sshkeys'] = [
                user_details.pop(key)
                for key in ['ssh_rsa', 'ssh_dsa', 'ssh_ecdsa']
                if user_details.get(key, '')
            ]
            users[username] = user_details

        return users

    def get_optics(self):
        """Return optics information."""
        optics_table = junos_views.junos_intf_optics_table(self.device)
        optics_table.get()
        optics_items = optics_table.items()

        # optics_items has no lane information, so we need to re-format data
        # inserting lane 0 for all optics. Note it contains all optics 10G/40G/100G
        # but the information for 40G/100G is incorrect at this point
        # Example: intf_optic item is now: ('xe-0/0/0', [ optical_values ])
        optics_items_with_lane = []
        for intf_optic_item in optics_items:
            temp_list = list(intf_optic_item)
            temp_list.insert(1, u"0")
            new_intf_optic_item = tuple(temp_list)
            optics_items_with_lane.append(new_intf_optic_item)

        # Now optics_items_with_lane has all optics with lane 0 included
        # Example: ('xe-0/0/0', u'0', [ optical_values ])

        # Get optical information for 40G/100G optics
        optics_table40G = junos_views.junos_intf_40Goptics_table(self.device)
        optics_table40G.get()
        optics_40Gitems = optics_table40G.items()

        # Re-format data as before inserting lane value
        new_optics_40Gitems = []
        for item in optics_40Gitems:
            lane = item[0]
            iface = item[1].pop(0)
            new_optics_40Gitems.append((iface[1], py23_compat.text_type(lane), item[1]))

        # New_optics_40Gitems contains 40G/100G optics only:
        # ('et-0/0/49', u'0', [ optical_values ]),
        # ('et-0/0/49', u'1', [ optical_values ]),
        # ('et-0/0/49', u'2', [ optical_values ])

        # Remove 40G/100G optics entries with wrong information returned
        # from junos_intf_optics_table()
        iface_40G = [item[0] for item in new_optics_40Gitems]
        for intf_optic_item in optics_items_with_lane:
            iface_name = intf_optic_item[0]
            if iface_name not in iface_40G:
                new_optics_40Gitems.append(intf_optic_item)

        # New_optics_40Gitems contains all optics 10G/40G/100G with the lane
        optics_detail = {}
        for intf_optic_item in new_optics_40Gitems:
            lane = intf_optic_item[1]
            interface_name = py23_compat.text_type(intf_optic_item[0])
            optics = dict(intf_optic_item[2])
            if interface_name not in optics_detail:
                optics_detail[interface_name] = {}
                optics_detail[interface_name]['physical_channels'] = {}
                optics_detail[interface_name]['physical_channels']['channel'] = []

            INVALID_LIGHT_LEVEL = [None, C.OPTICS_NULL_LEVEL, C.OPTICS_NULL_LEVEL_SPC]

            # Defaulting avg, min, max values to 0.0 since device does not
            # return these values
            intf_optics = {
                'index': int(lane),
                'state': {
                    'input_power': {
                        'instant': (
                            float(optics['input_power'])
                            if optics['input_power'] not in INVALID_LIGHT_LEVEL
                            else 0.0),
                        'avg': 0.0,
                        'max': 0.0,
                        'min': 0.0
                    },
                    'output_power': {
                        'instant': (
                            float(optics['output_power'])
                            if optics['output_power'] not in INVALID_LIGHT_LEVEL
                            else 0.0),
                        'avg': 0.0,
                        'max': 0.0,
                        'min': 0.0
                    },
                    'laser_bias_current': {
                        'instant': (
                            float(optics['laser_bias_current'])
                            if optics['laser_bias_current'] not in INVALID_LIGHT_LEVEL
                            else 0.0),
                        'avg': 0.0,
                        'max': 0.0,
                        'min': 0.0
                    }
                }
            }
            optics_detail[interface_name]['physical_channels']['channel'].append(intf_optics)

        return optics_detail

    def get_config(self, retrieve='all'):
        rv = {
            'startup': '',
            'running': '',
            'candidate': ''
        }

        options = {
            'format': 'text',
            'database': 'candidate'
        }

        if retrieve in ('candidate', 'all'):
            config = self.device.rpc.get_config(filter_xml=None, options=options)
            rv['candidate'] = py23_compat.text_type(config.text)
        if retrieve in ('running', 'all'):
            options['database'] = 'committed'
            config = self.device.rpc.get_config(filter_xml=None, options=options)
            rv['running'] = py23_compat.text_type(config.text)
        return rv

    def get_network_instances(self, name=''):

        network_instances = {}

        ri_table = junos_views.junos_nw_instances_table(self.device)
        ri_table.get()
        ri_entries = ri_table.items()

        vrf_interfaces = []

        for ri_entry in ri_entries:
            ri_name = py23_compat.text_type(ri_entry[0])
            ri_details = {
                d[0]: d[1] for d in ri_entry[1]
            }
            ri_type = ri_details['instance_type']
            if ri_type is None:
                ri_type = 'default'
            ri_rd = ri_details['route_distinguisher']
            ri_interfaces = ri_details['interfaces']
            if not isinstance(ri_interfaces, list):
                ri_interfaces = [ri_interfaces]
            network_instances[ri_name] = {
                'name': ri_name,
                'type': C.OC_NETWORK_INSTANCE_TYPE_MAP.get(ri_type, ri_type),  # default: return raw
                'state': {
                    'route_distinguisher': ri_rd if ri_rd else ''
                },
                'interfaces': {
                    'interface': {
                        intrf_name: {} for intrf_name in ri_interfaces if intrf_name
                    }
                }
            }
            vrf_interfaces.extend(network_instances[ri_name]['interfaces']['interface'].keys())

        all_interfaces = self.get_interfaces().keys()
        default_interfaces = list(set(all_interfaces) - set(vrf_interfaces))
        if 'default' not in network_instances:
            network_instances['default'] = {
                'name': 'default',
                'type': C.OC_NETWORK_INSTANCE_TYPE_MAP.get('default'),
                'state': {
                    'route_distinguisher': ''
                },
                'interfaces': {
                    'interface': {
                        py23_compat.text_type(intrf_name): {}
                        for intrf_name in default_interfaces
                    }
                }
            }

        if not name:
            return network_instances
        if name not in network_instances:
            return {}
        return {name: network_instances[name]}<|MERGE_RESOLUTION|>--- conflicted
+++ resolved
@@ -712,7 +712,6 @@
         # ref2: https://www.juniper.net/documentation/en_US/junos12.3/information-products/topic-collections/junos-xml-ref-oper/index.html  (Junos 12.3) # noqa
         # Exceptions:
         # EX9208    personality = SWITCH    RPC: <get-lldp-interface-neighbors><interface-device>
-<<<<<<< HEAD
         # QFX10008  personality = SWITCH    RPC: <get-lldp-interface-neighbors><interface-device>
         # QFX5110-48S-4C personality = SWITCH RPC: <get-lldp-interface-neighbors><interface-device>
         # EX3400    personality = SWITCH    RPC: <get-lldp-interface-neighbors><interface-device>
@@ -732,6 +731,9 @@
             'T': {
                 'default': rpc_call_without_information
             },
+            'PTX': {
+                'default': rpc_call_without_information
+            },
             'SWITCH': {
                 'default': rpc_call_with_information,
                 'EX9208': rpc_call_without_information,
@@ -754,19 +756,6 @@
             if rpc_call_map.get(personality).get(model) is not None:
                 lldp_table.GET_RPC = rpc_call_map.get(personality).get(model).get('get_rpc')
                 interface_variable = rpc_call_map.get(personality).get(model).get('interface_rpc')
-=======
-        lldp_table.GET_RPC = 'get-lldp-interface-neighbors'
-        if self.device.facts.get('personality') not in ('MX', 'M', 'PTX', 'T')\
-           and self.device.facts.get('model') not in ('EX9208', 'QFX10008'):
-            # Still need to confirm for QFX10002 and other EX series
-            lldp_table.GET_RPC = 'get-lldp-interface-neighbors-information'
-
-        for interface in interfaces:
-            if 'EX9208' in self.device.facts.get('model'):
-                lldp_table.get(interface_device=interface)
-            elif self.device.facts.get('personality') not in ('MX', 'M', 'PTX', 'T'):
-                lldp_table.get(interface_name=interface)
->>>>>>> b46e2867
             else:
                 lldp_table.GET_RPC = rpc_call_map.get(personality).get('default').get('get_rpc')
                 interface_variable = rpc_call_map.get(personality).get('default').get(
