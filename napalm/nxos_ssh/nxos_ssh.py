# -*- coding: utf-8 -*-
# Copyright 2015 Spotify AB. All rights reserved.
#
# The contents of this file are licensed under the Apache License, Version 2.0
# (the "License"); you may not use this file except in compliance with the
# License. You may obtain a copy of the License at
#
# http://www.apache.org/licenses/LICENSE-2.0
#
# Unless required by applicable law or agreed to in writing, software
# distributed under the License is distributed on an "AS IS" BASIS, WITHOUT
# WARRANTIES OR CONDITIONS OF ANY KIND, either express or implied. See the
# License for the specific language governing permissions and limitations under
# the License.

from __future__ import unicode_literals

# import stdlib
from builtins import super
import re
import socket

# import third party lib
<<<<<<< HEAD
from netaddr import IPAddress
import json
=======
from netaddr import IPAddress, IPNetwork
from netaddr.core import AddrFormatError
>>>>>>> c5b04571

# import NAPALM Base
from napalm.base import helpers
from napalm.base.exceptions import CommandErrorException, ReplaceConfigException
from napalm.base.utils import py23_compat
from napalm.nxos import NXOSDriverBase

# Easier to store these as constants
HOUR_SECONDS = 3600
DAY_SECONDS = 24 * HOUR_SECONDS
WEEK_SECONDS = 7 * DAY_SECONDS
YEAR_SECONDS = 365 * DAY_SECONDS

# STD REGEX PATTERNS
IP_ADDR_REGEX = r"\d{1,3}\.\d{1,3}\.\d{1,3}\.\d{1,3}"
IPV4_ADDR_REGEX = IP_ADDR_REGEX
IPV6_ADDR_REGEX_1 = r"::"
IPV6_ADDR_REGEX_2 = r"[0-9a-fA-F:]{1,39}::[0-9a-fA-F:]{1,39}"
IPV6_ADDR_REGEX_3 = (
    r"[0-9a-fA-F]{1,3}:[0-9a-fA-F]{1,3}:[0-9a-fA-F]{1,3}:[0-9a-fA-F]{1,3}:"
    r"[0-9a-fA-F]{1,3}:[0-9a-fA-F]{1,3}:[0-9a-fA-F]{1,3}:[0-9a-fA-F]{1,3}"
)
# Should validate IPv6 address using an IP address library after matching with this regex
IPV6_ADDR_REGEX = r"(?:{}|{}|{})".format(
    IPV6_ADDR_REGEX_1, IPV6_ADDR_REGEX_2, IPV6_ADDR_REGEX_3
)
IPV4_OR_IPV6_REGEX = r"(?:{}|{})".format(IPV4_ADDR_REGEX, IPV6_ADDR_REGEX)

MAC_REGEX = r"[a-fA-F0-9]{4}\.[a-fA-F0-9]{4}\.[a-fA-F0-9]{4}"
VLAN_REGEX = r"\d{1,4}"

RE_IPADDR = re.compile(r"{}".format(IP_ADDR_REGEX))
RE_MAC = re.compile(r"{}".format(MAC_REGEX))

# Period needed for 32-bit AS Numbers
ASN_REGEX = r"[\d\.]+"

RE_IP_ROUTE_VIA_REGEX = re.compile(
    r"    (?P<used>[\*| ])via ((?P<ip>" + IPV4_ADDR_REGEX + r")"
    r"(%(?P<vrf>\S+))?, )?"
    r"((?P<int>[\w./:]+), )?\[(\d+)/(?P<metric>\d+)\]"
    r", (?P<age>[\d\w:]+), (?P<source>[\w]+)(-(?P<procnr>\d+))?"
    r"(?P<rest>.*)"
)
RE_RT_VRF_NAME = re.compile(r"VRF \"(\S+)\"")
RE_RT_IPV4_ROUTE_PREF = re.compile(r"(" + IPV4_ADDR_REGEX + r"/\d{1,2}), ubest.*")

RE_BGP_PROTO_TAG = re.compile(r"BGP Protocol Tag\s+: (\d+)")
RE_BGP_REMOTE_AS = re.compile(r"remote AS (" + ASN_REGEX + r")")
RE_BGP_COMMUN = re.compile(r"[ ]{10}([\S ]+)")


def parse_intf_section(interface):
    """Parse a single entry from show interfaces output.

    Different cases:
    mgmt0 is up
    admin state is up

    Ethernet2/1 is up
    admin state is up, Dedicated Interface

    Vlan1 is down (Administratively down), line protocol is down, autostate enabled

    Ethernet154/1/48 is up (with no 'admin state')
    """
    interface = interface.strip()
    re_protocol = (
        r"^(?P<intf_name>\S+?)\s+is\s+(?P<status>.+?)"
        r",\s+line\s+protocol\s+is\s+(?P<protocol>\S+).*$"
    )
    re_intf_name_state = r"^(?P<intf_name>\S+) is (?P<intf_state>\S+).*"
    re_is_enabled_1 = r"^admin state is (?P<is_enabled>\S+)$"
    re_is_enabled_2 = r"^admin state is (?P<is_enabled>\S+), "
    re_is_enabled_3 = r"^.* is down.*Administratively down.*$"
    re_mac = r"^\s+Hardware:\s+(?P<hardware>.*),\s+address:\s+(?P<mac_address>\S+) "
    re_speed = (
        r"\s+MTU (?P<mtu>\S+)\s+bytes,\s+BW\s+(?P<speed>\S+)\s+(?P<speed_unit>\S+).*$"
    )
    re_mtu_nve = r"\s+MTU (?P<mtu_nve>\S+)\s+bytes.*$"
    re_description_1 = r"^\s+Description:\s+(?P<description>.*)  (?:MTU|Internet)"
    re_description_2 = r"^\s+Description:\s+(?P<description>.*)$"
    re_hardware = r"^.* Hardware: (?P<hardware>\S+)$"

    # Check for 'protocol is ' lines
    match = re.search(re_protocol, interface, flags=re.M)
    if match:
        intf_name = match.group("intf_name")
        status = match.group("status")
        protocol = match.group("protocol")

        if "admin" in status.lower():
            is_enabled = False
        else:
            is_enabled = True
        is_up = bool("up" in protocol)

    else:
        # More standard is up, next line admin state is lines
        match = re.search(re_intf_name_state, interface)
        intf_name = match.group("intf_name")
        intf_state = match.group("intf_state").strip()
        is_up = True if intf_state == "up" else False

        admin_state_present = re.search("admin state is", interface)
        if admin_state_present:
            # Parse cases where 'admin state' string exists
            for x_pattern in [re_is_enabled_1, re_is_enabled_2]:
                match = re.search(x_pattern, interface, flags=re.M)
                if match:
                    is_enabled = match.group("is_enabled").strip()
                    is_enabled = True if re.search("up", is_enabled) else False
                    break
            else:
                msg = "Error parsing intf, 'admin state' never detected:\n\n{}".format(
                    interface
                )
                raise ValueError(msg)
        else:
            # No 'admin state' should be 'is up' or 'is down' strings
            # If interface is up; it is enabled
            is_enabled = True
            if not is_up:
                match = re.search(re_is_enabled_3, interface, flags=re.M)
                if match:
                    is_enabled = False

    match = re.search(re_mac, interface, flags=re.M)
    if match:
        mac_address = match.group("mac_address")
        mac_address = helpers.mac(mac_address)
    else:
        mac_address = ""

    match = re.search(re_hardware, interface, flags=re.M)
    speed_exist = True
    if match:
        if match.group("hardware") == "NVE":
            match = re.search(re_mtu_nve, interface, flags=re.M)
            mtu = int(match.group("mtu_nve"))
            speed_exist = False

    if speed_exist:
        match = re.search(re_speed, interface, flags=re.M)
        speed = int(match.group("speed"))
        mtu = int(match.group("mtu"))
        speed_unit = match.group("speed_unit")
        speed_unit = speed_unit.rstrip(",")
        # This was alway in Kbit (in the data I saw)
        if speed_unit != "Kbit":
            msg = "Unexpected speed unit in show interfaces parsing:\n\n{}".format(
                interface
            )
            raise ValueError(msg)
        speed = int(round(speed / 1000.0))
    else:
        speed = -1

    description = ""
    for x_pattern in [re_description_1, re_description_2]:
        match = re.search(x_pattern, interface, flags=re.M)
        if match:
            description = match.group("description")
            break

    return {
        intf_name: {
            "description": description,
            "is_enabled": is_enabled,
            "is_up": is_up,
            "last_flapped": -1.0,
            "mac_address": mac_address,
            "mtu": mtu,
            "speed": speed,
        }
    }


def convert_hhmmss(hhmmss):
    """Convert hh:mm:ss to seconds."""
    fields = hhmmss.split(":")
    if len(fields) != 3:
        raise ValueError("Received invalid HH:MM:SS data: {}".format(hhmmss))
    fields = [int(x) for x in fields]
    hours, minutes, seconds = fields
    return (hours * 3600) + (minutes * 60) + seconds


def bgp_time_conversion(bgp_uptime):
    """Convert string time to seconds.

    Examples
    00:14:23
    00:13:40
    00:00:21
    00:00:13
    00:00:49
    1d11h
    1d17h
    1w0d
    8w5d
    1y28w
    never
    """
    bgp_uptime = bgp_uptime.strip()
    uptime_letters = set(["w", "h", "d"])

    if "never" in bgp_uptime:
        return -1
    elif ":" in bgp_uptime:
        times = bgp_uptime.split(":")
        times = [int(x) for x in times]
        hours, minutes, seconds = times
        return (hours * 3600) + (minutes * 60) + seconds
    # Check if any letters 'w', 'h', 'd' are in the time string
    elif uptime_letters & set(bgp_uptime):
        form1 = r"(\d+)d(\d+)h"  # 1d17h
        form2 = r"(\d+)w(\d+)d"  # 8w5d
        form3 = r"(\d+)y(\d+)w"  # 1y28w
        match = re.search(form1, bgp_uptime)
        if match:
            days = int(match.group(1))
            hours = int(match.group(2))
            return (days * DAY_SECONDS) + (hours * 3600)
        match = re.search(form2, bgp_uptime)
        if match:
            weeks = int(match.group(1))
            days = int(match.group(2))
            return (weeks * WEEK_SECONDS) + (days * DAY_SECONDS)
        match = re.search(form3, bgp_uptime)
        if match:
            years = int(match.group(1))
            weeks = int(match.group(2))
            return (years * YEAR_SECONDS) + (weeks * WEEK_SECONDS)
    raise ValueError("Unexpected value for BGP uptime string: {}".format(bgp_uptime))


def bgp_normalize_table_data(bgp_table):
    """The 'show bgp all summary vrf all' table can have entries that wrap multiple lines.

    2001:db8:4:701::2
                4 65535  163664  163693      145    0    0     3w2d 3
    2001:db8:e0:dd::1
                4    10  327491  327278      145    0    0     3w1d 4

    Normalize this so the line wrap doesn't exit.
    """
    bgp_table = bgp_table.strip()
    bgp_multiline_pattern = r"({})\s*\n".format(IPV4_OR_IPV6_REGEX)
    # Strip out the newline
    return re.sub(bgp_multiline_pattern, r"\1", bgp_table)


def bgp_table_parser(bgp_table):
    """Generator that parses a line of bgp summary table and returns a dict compatible with NAPALM

    Example line:
    10.2.1.14       4    10  472516  472238      361    0    0     3w1d 9
    """
    bgp_table = bgp_table.strip()
    for bgp_entry in bgp_table.splitlines():
        bgp_table_fields = bgp_entry.split()

        try:
            if re.search(r"Shut.*Admin", bgp_entry):
                (
                    peer_ip,
                    bgp_version,
                    remote_as,
                    msg_rcvd,
                    msg_sent,
                    _,
                    _,
                    _,
                    uptime,
                    state_1,
                    state_2,
                ) = bgp_table_fields
                state_pfxrcd = "{} {}".format(state_1, state_2)
            else:
                (
                    peer_ip,
                    bgp_version,
                    remote_as,
                    msg_rcvd,
                    msg_sent,
                    _,
                    _,
                    _,
                    uptime,
                    state_pfxrcd,
                ) = bgp_table_fields
        except ValueError:
            raise ValueError(
                "Unexpected entry ({}) in BGP summary table".format(bgp_table_fields)
            )

        is_enabled = True
        try:
            received_prefixes = int(state_pfxrcd)
            is_up = True
        except ValueError:
            received_prefixes = -1
            is_up = False
            if re.search(r"Shut.*Admin", state_pfxrcd):
                is_enabled = False

        if not is_up:
            uptime = -1
        if uptime != -1:
            uptime = bgp_time_conversion(uptime)

        yield {
            peer_ip: {
                "is_enabled": is_enabled,
                "uptime": uptime,
                "remote_as": helpers.as_number(remote_as),
                "is_up": is_up,
                "description": "",
                "received_prefixes": received_prefixes,
            }
        }


def bgp_summary_parser(bgp_summary):
    """Parse 'show bgp all summary vrf' output information from NX-OS devices."""

    bgp_summary_dict = {}
    # Check for BGP summary information lines that have no data
    if len(bgp_summary.strip().splitlines()) <= 1:
        return {}

    allowed_afi = ["ipv4", "ipv6", "l2vpn"]
    vrf_regex = r"^BGP summary information for VRF\s+(?P<vrf>\S+),"
    afi_regex = (
        r"^BGP summary information.*address family (?P<afi>\S+ (?:Unicast|EVPN))"
    )
    local_router_regex = (
        r"^BGP router identifier\s+(?P<router_id>\S+)"
        r",\s+local AS number\s+(?P<local_as>\S+)"
    )

    for pattern in [vrf_regex, afi_regex, local_router_regex]:
        match = re.search(pattern, bgp_summary, flags=re.M)
        if match:
            bgp_summary_dict.update(match.groupdict(1))

    # Some post regex cleanup and validation
    vrf = bgp_summary_dict["vrf"]
    if vrf.lower() == "default":
        bgp_summary_dict["vrf"] = "global"

    afi = bgp_summary_dict["afi"]
    afi = afi.split()[0].lower()
    if afi not in allowed_afi:
        raise ValueError("AFI ({}) is invalid and not supported.".format(afi))
    bgp_summary_dict["afi"] = afi

    local_as = bgp_summary_dict["local_as"]
    local_as = helpers.as_number(local_as)

    match = re.search(IPV4_ADDR_REGEX, bgp_summary_dict["router_id"])
    if not match:
        raise ValueError(
            "BGP router_id ({}) is not valid".format(bgp_summary_dict["router_id"])
        )

    vrf = bgp_summary_dict["vrf"]
    bgp_return_dict = {vrf: {"router_id": bgp_summary_dict["router_id"], "peers": {}}}

    # Extract and process the tabular data
    tabular_divider = r"^Neighbor\s+.*PfxRcd$"
    tabular_data = re.split(tabular_divider, bgp_summary, flags=re.M)
    if len(tabular_data) != 2:
        msg = "Unexpected data processing BGP summary information:\n\n{}".format(
            bgp_summary
        )
        raise ValueError(msg)
    tabular_data = tabular_data[1]
    bgp_table = bgp_normalize_table_data(tabular_data)
    for bgp_entry in bgp_table_parser(bgp_table):
        bgp_return_dict[vrf]["peers"].update(bgp_entry)

    bgp_new_dict = {}
    for neighbor, bgp_data in bgp_return_dict[vrf]["peers"].items():
        received_prefixes = bgp_data.pop("received_prefixes")
        bgp_data["address_family"] = {}
        prefixes_dict = {
            "sent_prefixes": -1,
            "accepted_prefixes": -1,
            "received_prefixes": received_prefixes,
        }
        bgp_data["address_family"][afi] = prefixes_dict
        bgp_data["local_as"] = local_as
        # FIX, hard-coding
        bgp_data["remote_id"] = "0.0.0.0"
        bgp_new_dict[neighbor] = bgp_data

    bgp_return_dict[vrf]["peers"] = bgp_new_dict

    return bgp_return_dict


class NXOSSSHDriver(NXOSDriverBase):
    def __init__(self, hostname, username, password, timeout=60, optional_args=None):
        super().__init__(
            hostname, username, password, timeout=timeout, optional_args=optional_args
        )
        self.platform = "nxos_ssh"

    def open(self):
        self.device = self._netmiko_open(
            device_type="cisco_nxos", netmiko_optional_args=self.netmiko_optional_args
        )

    def close(self):
        self._netmiko_close()

    def _send_command(self, command, raw_text=False):
        """
        Wrapper for Netmiko's send_command method.

        raw_text argument is not used and is for code sharing with NX-API.
        """
        return self.device.send_command(command)

    def _send_command_list(self, commands):
        """Wrapper for Netmiko's send_command method (for list of commands."""
        output = ""
        for command in commands:
            output += self.device.send_command(
                command, strip_prompt=False, strip_command=False
            )
        return output

    def _send_config(self, commands):
        if isinstance(commands, py23_compat.string_types):
            commands = (command for command in commands.splitlines() if command)
        return self.device.send_config_set(commands)

    @staticmethod
    def parse_uptime(uptime_str):
        """
        Extract the uptime string from the given Cisco IOS Device.
        Return the uptime in seconds as an integer
        """
        # Initialize to zero
        (years, weeks, days, hours, minutes) = (0, 0, 0, 0, 0)

        uptime_str = uptime_str.strip()
        time_list = uptime_str.split(",")
        for element in time_list:
            if re.search("year", element):
                years = int(element.split()[0])
            elif re.search("week", element):
                weeks = int(element.split()[0])
            elif re.search("day", element):
                days = int(element.split()[0])
            elif re.search("hour", element):
                hours = int(element.split()[0])
            elif re.search("minute", element):
                minutes = int(element.split()[0])
            elif re.search("second", element):
                seconds = int(element.split()[0])

        uptime_sec = (
            (years * YEAR_SECONDS)
            + (weeks * WEEK_SECONDS)
            + (days * DAY_SECONDS)
            + (hours * 3600)
            + (minutes * 60)
            + seconds
        )
        return uptime_sec

    def is_alive(self):
        """Returns a flag with the state of the SSH connection."""
        null = chr(0)
        try:
            if self.device is None:
                return {"is_alive": False}
            else:
                # Try sending ASCII null byte to maintain the connection alive
                self._send_command(null)
        except (socket.error, EOFError):
            # If unable to send, we can tell for sure that the connection is unusable,
            # hence return False.
            return {"is_alive": False}
        return {"is_alive": self.device.remote_conn.transport.is_active()}

    def _copy_run_start(self):

        output = self.device.save_config()
        if "complete" in output.lower():
            return True
        else:
            msg = "Unable to save running-config to startup-config!"
            raise CommandErrorException(msg)

    def _load_cfg_from_checkpoint(self):
        commands = [
            "terminal dont-ask",
            "rollback running-config file {}".format(self.candidate_cfg),
            "no terminal dont-ask",
        ]
        try:
            rollback_result = self._send_command_list(commands)
        finally:
            self.changed = True
        msg = rollback_result
        if "Rollback failed." in msg:
            raise ReplaceConfigException(msg)

    def rollback(self):
        if self.changed:
            command = "rollback running-config file {}".format(self.rollback_cfg)
            result = self._send_command(command)
            if "completed" not in result.lower():
                raise ReplaceConfigException(result)
            self._copy_run_start()
            self.changed = False

    def _apply_key_map(self, key_map, table):
        new_dict = {}
        for key, value in table.items():
            new_key = key_map.get(key)
            if new_key:
                new_dict[new_key] = str(value)
        return new_dict

    def _convert_uptime_to_seconds(self, uptime_facts):
        seconds = int(uptime_facts["up_days"]) * 24 * 60 * 60
        seconds += int(uptime_facts["up_hours"]) * 60 * 60
        seconds += int(uptime_facts["up_mins"]) * 60
        seconds += int(uptime_facts["up_secs"])
        return seconds

    def get_facts(self):
        """Return a set of facts from the devices."""
        # default values.
        vendor = "Cisco"
        uptime = -1
        serial_number, fqdn, os_version, hostname, domain_name, model = ("",) * 6

        # obtain output from device
        show_ver = self._send_command("show version")
        show_hosts = self._send_command("show hosts")
        show_int_status = self._send_command("show interface status")
        show_hostname = self._send_command("show hostname")

        # uptime/serial_number/IOS version
        for line in show_ver.splitlines():
            if " uptime is " in line:
                _, uptime_str = line.split(" uptime is ")
                uptime = self.parse_uptime(uptime_str)

            if "Processor Board ID" in line:
                _, serial_number = line.split("Processor Board ID ")
                serial_number = serial_number.strip()

            if "system: " in line or "NXOS: " in line:
                line = line.strip()
                os_version = line.split()[2]
                os_version = os_version.strip()

            if "cisco" in line and "hassis" in line:
                match = re.search(r".cisco (.*) \(", line)
                if match:
                    model = match.group(1).strip()
                match = re.search(r".cisco (.* [cC]hassis)", line)
                if match:
                    model = match.group(1).strip()

        hostname = show_hostname.strip()

        # Determine domain_name and fqdn
        for line in show_hosts.splitlines():
            if "Default domain" in line:
                _, domain_name = re.split(r".*Default domain.*is ", line)
                domain_name = domain_name.strip()
                break
        if hostname.count(".") >= 2:
            fqdn = hostname
            # Remove domain name from hostname
            if domain_name:
                hostname = re.sub(re.escape(domain_name) + "$", "", hostname)
                hostname = hostname.strip(".")
        elif domain_name:
            fqdn = "{}.{}".format(hostname, domain_name)

        # interface_list filter
        interface_list = []
        show_int_status = show_int_status.strip()
        # Remove the header information
        show_int_status = re.sub(
            r"(?:^---------+$|^Port .*$|^ .*$)", "", show_int_status, flags=re.M
        )
        for line in show_int_status.splitlines():
            if not line:
                continue
            interface = line.split()[0]
            # Return canonical interface name
            interface_list.append(helpers.canonical_interface_name(interface))

        return {
            "uptime": int(uptime),
            "vendor": vendor,
            "os_version": py23_compat.text_type(os_version),
            "serial_number": py23_compat.text_type(serial_number),
            "model": py23_compat.text_type(model),
            "hostname": py23_compat.text_type(hostname),
            "fqdn": fqdn,
            "interface_list": interface_list,
        }

    def get_interfaces(self):
        """
        Get interface details.

        last_flapped is not implemented

        Example Output:

        {   u'Vlan1': {   'description': u'',
                      'is_enabled': True,
                      'is_up': True,
                      'last_flapped': -1.0,
                      'mac_address': u'a493.4cc1.67a7',
                      'speed': 100},
        u'Vlan100': {   'description': u'Data Network',
                        'is_enabled': True,
                        'is_up': True,
                        'last_flapped': -1.0,
                        'mac_address': u'a493.4cc1.67a7',
                        'speed': 100},
        u'Vlan200': {   'description': u'Voice Network',
                        'is_enabled': True,
                        'is_up': True,
                        'last_flapped': -1.0,
                        'mac_address': u'a493.4cc1.67a7',
                        'speed': 100}}
        """
        interfaces = {}
        command = "show interface"
        output = self._send_command(command)
        if not output:
            return {}

        # Break output into per-interface sections (note, separator text is retained)
        separator1 = r"^\S+\s+is \S+.*\nadmin state is.*$"
        separator2 = r"^.* is .*, line protocol is .*$"
        separator3 = r"^.* is (?:down|up).*$"
        separators = r"({}|{}|{})".format(separator1, separator2, separator3)
        interface_lines = re.split(separators, output, flags=re.M)

        if len(interface_lines) == 1:
            msg = "Unexpected output data in '{}':\n\n{}".format(
                command, interface_lines
            )
            raise ValueError(msg)

        # Get rid of the blank data at the beginning
        interface_lines.pop(0)

        # Must be pairs of data (the separator and section corresponding to it)
        if len(interface_lines) % 2 != 0:
            msg = "Unexpected output data in '{}':\n\n{}".format(
                command, interface_lines
            )
            raise ValueError(msg)

        # Combine the separator and section into one string
        intf_iter = iter(interface_lines)
        try:
            new_interfaces = [line + next(intf_iter, "") for line in intf_iter]
        except TypeError:
            raise ValueError()

        for entry in new_interfaces:
            interfaces.update(parse_intf_section(entry))

        return interfaces

    def get_bgp_neighbors(self):
        """BGP neighbor information.

        Supports VRFs and IPv4 and IPv6 AFIs

        {
        "global": {
            "router_id": "1.1.1.103",
            "peers": {
                "10.99.99.2": {
                    "is_enabled": true,
                    "uptime": -1,
                    "remote_as": 22,
                    "address_family": {
                        "ipv4": {
                            "sent_prefixes": -1,
                            "accepted_prefixes": -1,
                            "received_prefixes": -1
                        }
                    },
                    "remote_id": "0.0.0.0",
                    "local_as": 22,
                    "is_up": false,
                    "description": ""
                 }
            }
        }
        """
        bgp_dict = {}

        # get summary output from device
        cmd_bgp_all_sum = "show bgp all summary vrf all"
        bgp_summary_output = self._send_command(cmd_bgp_all_sum).strip()

        section_separator = r"BGP summary information for "
        bgp_summary_sections = re.split(section_separator, bgp_summary_output)
        if len(bgp_summary_sections):
            bgp_summary_sections.pop(0)

        for bgp_section in bgp_summary_sections:
            bgp_section = section_separator + bgp_section
            bgp_dict.update(bgp_summary_parser(bgp_section))

        # FIX -- look up logical or behavior we did in Cisco IOS bgp parser (make consistent here)
        # FIX -- need to merge IPv6 and IPv4 AFI for same neighbor
        return bgp_dict

    def cli(self, commands):
        cli_output = {}
        if type(commands) is not list:
            raise TypeError("Please enter a valid list of commands!")

        for command in commands:
            output = self._send_command(command)
            cli_output[py23_compat.text_type(command)] = output
        return cli_output

    def get_arp_table(self, vrf=""):
        """
        Get arp table information.

        Return a list of dictionaries having the following set of keys:
            * interface (string)
            * mac (string)
            * ip (string)
            * age (float)

        For example::
            [
                {
                    'interface' : 'MgmtEth0/RSP0/CPU0/0',
                    'mac'       : '5c:5e:ab:da:3c:f0',
                    'ip'        : '172.17.17.1',
                    'age'       : 12.0
                },
                {
                    'interface': 'MgmtEth0/RSP0/CPU0/0',
                    'mac'       : '66:0e:94:96:e0:ff',
                    'ip'        : '172.17.17.2',
                    'age'       : 14.0
                }
            ]
        """
        arp_table = []

        command = "show ip arp vrf {} | exc INCOMPLETE".format(vrf or "all")
        output = self._send_command(command)

        separator = r"^Address\s+Age.*Interface.*$"
        arp_list = re.split(separator, output, flags=re.M)
        if len(arp_list) != 2:
            raise ValueError("Error processing arp table output:\n\n{}".format(output))

        arp_entries = arp_list[1].strip()
        for line in arp_entries.splitlines():
            if len(line.split()) >= 4:
                # Search for extra characters to strip, currently strip '*', '+', '#', 'D'
                line = re.sub(r"\s+[\*\+\#D]{1,4}\s*$", "", line, flags=re.M)
                address, age, mac, interface = line.split()
            else:
                raise ValueError("Unexpected output from: {}".format(line.split()))

            if age == "-":
                age = -1.0
            elif ":" not in age:
                # Cisco sometimes returns a sub second arp time 0.411797
                try:
                    age = float(age)
                except ValueError:
                    age = -1.0
            else:
                age = convert_hhmmss(age)
                age = float(age)
            age = round(age, 1)

            # Validate we matched correctly
            if not re.search(RE_IPADDR, address):
                raise ValueError("Invalid IP Address detected: {}".format(address))
            if not re.search(RE_MAC, mac):
                raise ValueError("Invalid MAC Address detected: {}".format(mac))
            entry = {
                "interface": interface,
                "mac": helpers.mac(mac),
                "ip": address,
                "age": age,
            }
            arp_table.append(entry)
        return arp_table

    def _get_ntp_entity(self, peer_type):
        ntp_entities = {}
        command = "show ntp peers"
        output = self._send_command(command)

        for line in output.splitlines():
            # Skip first two lines and last line of command output
            if line == "" or "-----" in line or "Peer IP Address" in line:
                continue
            elif IPAddress(len(line.split()[0])).is_unicast:
                peer_addr = line.split()[0]
                ntp_entities[peer_addr] = {}
            else:
                raise ValueError("Did not correctly find a Peer IP Address")

        return ntp_entities

    def get_ntp_peers(self):
        return self._get_ntp_entity("Peer")

    def get_ntp_servers(self):
        return self._get_ntp_entity("Server")

    def get_interfaces_ip(self):
        """
        Get interface IP details. Returns a dictionary of dictionaries.

        Sample output:
        {
            "Ethernet2/3": {
                "ipv4": {
                    "4.4.4.4": {
                        "prefix_length": 16
                    }
                },
                "ipv6": {
                    "2001:db8::1": {
                        "prefix_length": 10
                    },
                    "fe80::2ec2:60ff:fe4f:feb2": {
                        "prefix_length": "128"
                    }
                }
            },
            "Ethernet2/2": {
                "ipv4": {
                    "2.2.2.2": {
                        "prefix_length": 27
                    }
                }
            }
        }
        """
        interfaces_ip = {}
        ipv4_command = "show ip interface vrf all"
        ipv6_command = "show ipv6 interface vrf all"
        output_v4 = self._send_command(ipv4_command)
        output_v6 = self._send_command(ipv6_command)

        v4_interfaces = {}
        for line in output_v4.splitlines():
            # Ethernet2/2, Interface status: protocol-up/link-up/admin-up, iod: 38,
            # IP address: 2.2.2.2, IP subnet: 2.2.2.0/27 route-preference: 0, tag: 0
            # IP address: 3.3.3.3, IP subnet: 3.3.3.0/25 secondary route-preference: 0, tag: 0
            if "Interface status" in line:
                interface = line.split(",")[0]
                continue
            if "IP address" in line:
                ip_address = line.split(",")[0].split()[2]
                try:
                    prefix_len = int(line.split()[5].split("/")[1])
                except ValueError:
                    prefix_len = "N/A"
                val = {"prefix_length": prefix_len}
                v4_interfaces.setdefault(interface, {})[ip_address] = val

        v6_interfaces = {}
        for line in output_v6.splitlines():
            # Ethernet2/4, Interface status: protocol-up/link-up/admin-up, iod: 40
            # IPv6 address:
            #   2001:11:2233::a1/24 [VALID]
            #   2001:cc11:22bb:0:2ec2:60ff:fe4f:feb2/64 [VALID]
            # IPv6 subnet:  2001::/24
            # IPv6 link-local address: fe80::2ec2:60ff:fe4f:feb2 (default) [VALID]
            # IPv6 address: fe80::a293:51ff:fe5f:5ce9 [VALID]
            if "Interface status" in line:
                interface = line.split(",")[0]
                continue
            if "VALID" in line:
                line = line.strip()
                if "link-local address" in line:
                    # match the following format:
                    # IPv6 link-local address: fe80::2ec2:60ff:fe4f:feb2 (default) [VALID]
                    ip_address = line.split()[3]
                    prefix_len = "64"
                elif "IPv6 address" in line:
                    # match the following format:
                    # IPv6 address: fe80::a293:51ff:fe5f:5ce9 [VALID]
                    ip_address = line.split()[2]
                    prefix_len = "64"
                else:
                    ip_address, prefix_len = line.split()[0].split("/")
                prefix_len = int(prefix_len)
                val = {"prefix_length": prefix_len}
                v6_interfaces.setdefault(interface, {})[ip_address] = val

        # Join data from intermediate dictionaries.
        for interface, data in v4_interfaces.items():
            interfaces_ip.setdefault(interface, {"ipv4": {}})["ipv4"] = data

        for interface, data in v6_interfaces.items():
            interfaces_ip.setdefault(interface, {"ipv6": {}})["ipv6"] = data

        return interfaces_ip

    def get_mac_address_table(self):
        """
        Returns a lists of dictionaries. Each dictionary represents an entry in the MAC Address
        Table, having the following keys
            * mac (string)
            * interface (string)
            * vlan (int)
            * active (boolean)
            * static (boolean)
            * moves (int)
            * last_move (float)
        Format1:

        Legend:
        * - primary entry, G - Gateway MAC, (R) - Routed MAC, O - Overlay MAC
        age - seconds since last seen,+ - primary entry using vPC Peer-Link,
        (T) - True, (F) - False
           VLAN     MAC Address      Type      age     Secure NTFY Ports/SWID.SSID.LID
        ---------+-----------------+--------+---------+------+----+------------------
        * 27       0026.f064.0000    dynamic      -       F    F    po1
        * 27       001b.54c2.2644    dynamic      -       F    F    po1
        * 27       0000.0c9f.f2bc    dynamic      -       F    F    po1
        * 27       0026.980a.df44    dynamic      -       F    F    po1
        * 16       0050.56bb.0164    dynamic      -       F    F    po2
        * 13       90e2.ba5a.9f30    dynamic      -       F    F    eth1/2
        * 13       90e2.ba4b.fc78    dynamic      -       F    F    eth1/1
          39       0100.5e00.4b4b    igmp         0       F    F    Po1 Po2 Po22
          110      0100.5e00.0118    igmp         0       F    F    Po1 Po2
                                                                    Eth142/1/3 Eth112/1/5
                                                                    Eth112/1/6 Eth122/1/5

        """

        #  The '*' is stripped out later
        RE_MACTABLE_FORMAT1 = r"^\s+{}\s+{}\s+\S+\s+\S+\s+\S+\s+\S+\s+\S+".format(
            VLAN_REGEX, MAC_REGEX
        )
        RE_MACTABLE_FORMAT2 = r"^\s+{}\s+{}\s+\S+\s+\S+\s+\S+\s+\S+\s+\S+".format(
            "-", MAC_REGEX
        )
        # REGEX dedicated for lines with only interfaces (suite of the previous MAC address)
        RE_MACTABLE_FORMAT3 = r"^\s+\S+"

        mac_address_table = []
        command = "show mac address-table"
        output = self._send_command(command)

        def remove_prefix(s, prefix):
            return s[len(prefix) :] if s.startswith(prefix) else s

        def process_mac_fields(vlan, mac, mac_type, interface):
            """Return proper data for mac address fields."""
            if mac_type.lower() in ["self", "static", "system"]:
                static = True
                if vlan.lower() == "all":
                    vlan = 0
                elif vlan == "-":
                    vlan = 0
                if (
                    interface.lower() == "cpu"
                    or re.search(r"router", interface.lower())
                    or re.search(r"switch", interface.lower())
                ):
                    interface = ""
            else:
                static = False
            if mac_type.lower() in ["dynamic"]:
                active = True
            else:
                active = False
            return {
                "mac": helpers.mac(mac),
                "interface": helpers.canonical_interface_name(interface),
                "vlan": int(vlan),
                "static": static,
                "active": active,
                "moves": -1,
                "last_move": -1.0,
            }

        # Skip the header lines
        output = re.split(r"^----.*", output, flags=re.M)[1:]
        output = "\n".join(output).strip()
        # Strip any leading characters
        output = re.sub(r"^[\*\+GOCE]", "", output, flags=re.M)
        output = re.sub(r"^\(R\)", "", output, flags=re.M)
        output = re.sub(r"^\(T\)", "", output, flags=re.M)
        output = re.sub(r"^\(F\)", "", output, flags=re.M)
        output = re.sub(r"vPC Peer-Link", "vPC-Peer-Link", output, flags=re.M)

        for line in output.splitlines():

            # Every 500 Mac's Legend is reprinted, regardless of terminal length
            if re.search(r"^Legend", line):
                continue
            elif re.search(r"^\s+\* \- primary entry", line):
                continue
            elif re.search(r"^\s+age \-", line):
                continue
            elif re.search(r"^\s+VLAN", line):
                continue
            elif re.search(r"^------", line):
                continue
            elif re.search(r"^\s*$", line):
                continue

            for pattern in [
                RE_MACTABLE_FORMAT1,
                RE_MACTABLE_FORMAT2,
                RE_MACTABLE_FORMAT3,
            ]:
                if re.search(pattern, line):
                    fields = line.split()
                    if len(fields) >= 7:
                        vlan, mac, mac_type, _, _, _, interface = fields[:7]
                        mac_address_table.append(
                            process_mac_fields(vlan, mac, mac_type, interface)
                        )

                        # there can be multiples interfaces for the same MAC on the same line
                        for interface in fields[7:]:
                            mac_address_table.append(
                                process_mac_fields(vlan, mac, mac_type, interface)
                            )
                        break

                    # interfaces can overhang to the next line (line only contains interfaces)
                    elif len(fields) < 7:
                        for interface in fields:
                            mac_address_table.append(
                                process_mac_fields(vlan, mac, mac_type, interface)
                            )
                        break
            else:
                raise ValueError("Unexpected output from: {}".format(repr(line)))

        return mac_address_table

    def _get_bgp_route_attr(self, destination, vrf, next_hop, ip_version=4):
        """
        BGP protocol attributes for get_route_tp
        Only IPv4 supported
        """

        CMD_SHIBNV = 'show ip bgp neighbors vrf {vrf} | include "is {neigh}"'

        search_re_dict = {
            "aspath": {
                "re": r"AS-Path: ([\d\(\)]([\d\(\) ])*)",
                "group": 1,
                "default": "",
            },
            "bgpnh": {
                "re": r"[^|\\n][ ]{4}(" + IP_ADDR_REGEX + r")",
                "group": 1,
                "default": "",
            },
            "bgpfrom": {
                "re": r"from (" + IP_ADDR_REGEX + r")",
                "group": 1,
                "default": "",
            },
            "bgpcomm": {
                "re": r"  Community: ([\w\d\-\: ]+)",
                "group": 1,
                "default": "",
            },
            "bgplp": {"re": r"localpref (\d+)", "group": 1, "default": ""},
            # external, internal, redist
            "bgpie": {"re": r"^: (\w+),", "group": 1, "default": ""},
            "vrfimp": {
                "re": r"Imported from [\S]+ \(VRF (\S+)\)",
                "group": 1,
                "default": "",
            },
        }

        bgp_attr = {}
        # get BGP AS number
        outbgp = self._send_command('show bgp process | include "BGP Protocol Tag"')
        matchbgpattr = RE_BGP_PROTO_TAG.match(outbgp)
        if not matchbgpattr:
            return bgp_attr
        bgpas = matchbgpattr.group(1)
        if ip_version == 4:
            bgpcmd = "show ip bgp vrf {vrf} {destination}".format(
                vrf=vrf, destination=destination
            )
            outbgp = self._send_command(bgpcmd)
            outbgpsec = outbgp.split("Path type")

            # this should not happen (zero BGP paths)...
            if len(outbgpsec) == 1:
                return bgp_attr

            # process all bgp paths
            for bgppath in outbgpsec[1:]:
                if "is best path" not in bgppath:
                    # only best path is added to protocol attributes
                    continue
                # find BGP attributes
                for key in search_re_dict:
                    matchre = re.search(search_re_dict[key]["re"], bgppath)
                    if matchre:
                        groupnr = int(search_re_dict[key]["group"])
                        search_re_dict[key]["result"] = matchre.group(groupnr)
                    else:
                        search_re_dict[key]["result"] = search_re_dict[key]["default"]
                bgpnh = search_re_dict["bgpnh"]["result"]

                # if route is not leaked next hops have to match
                if (
                    not (search_re_dict["bgpie"]["result"] in ["redist", "local"])
                ) and (bgpnh != next_hop):
                    # this is not the right route
                    continue
                # find remote AS nr. of this neighbor
                bgpcmd = CMD_SHIBNV.format(vrf=vrf, neigh=bgpnh)
                outbgpnei = self._send_command(bgpcmd)
                matchbgpras = RE_BGP_REMOTE_AS.search(outbgpnei)
                if matchbgpras:
                    bgpras = matchbgpras.group(1)
                else:
                    # next-hop is not known in this vrf, route leaked from
                    #  other vrf or from vpnv4 table?
                    # get remote AS nr. from as-path if it is ebgp neighbor
                    # if locally sourced remote AS if undefined
                    bgpie = search_re_dict["bgpie"]["result"]
                    if bgpie == "external":
                        bgpras = bgpie.split(" ")[0].replace("(", "")
                    elif bgpie == "internal":
                        bgpras = bgpas
                    else:  # redist, local
                        bgpras = ""
                # community
                bothcomm = []
                extcomm = []
                stdcomm = search_re_dict["bgpcomm"]["result"].split()
                commsplit = bgppath.split("Extcommunity:")
                if len(commsplit) == 2:
                    for line in commsplit[1].split("\n")[1:]:
                        #          RT:65004:22
                        matchcommun = RE_BGP_COMMUN.match(line)
                        if matchcommun:
                            extcomm.append(matchcommun.group(1))
                        else:
                            # we've reached end of the extended community section
                            break
                bothcomm = stdcomm + extcomm
                bgp_attr = {
                    "as_path": search_re_dict["aspath"]["result"].strip(),
                    "remote_address": search_re_dict["bgpfrom"]["result"],
                    "local_preference": int(search_re_dict["bgplp"]["result"]),
                    "communities": bothcomm,
                    "local_as": helpers.as_number(bgpas),
                }
                if bgpras:
                    bgp_attr["remote_as"] = helpers.as_number(bgpras)
                else:
                    bgp_attr["remote_as"] = 0  # 0? , locally sourced
        return bgp_attr

    def get_route_to(self, destination="", protocol=""):
        """
        Only IPv4 supported, vrf aware, longer_prefixes parameter ready
        """
        longer_pref = ""  # longer_prefixes support, for future use
        vrf = ""

        ip_version = None
        try:
            ip_version = IPNetwork(destination).version
        except AddrFormatError:
            return "Please specify a valid destination!"
        if ip_version == 4:  # process IPv4 routing table
            routes = {}
            if vrf:
                send_cmd = "show ip route vrf {vrf} {destination} {longer}".format(
                    vrf=vrf, destination=destination, longer=longer_pref
                ).rstrip()
            else:
                send_cmd = "show ip route vrf all {destination} {longer}".format(
                    destination=destination, longer=longer_pref
                ).rstrip()
            out_sh_ip_rou = self._send_command(send_cmd)
            # IP Route Table for VRF "TEST"
            for vrfsec in out_sh_ip_rou.split("IP Route Table for ")[1:]:
                if "Route not found" in vrfsec:
                    continue
                vrffound = False
                preffound = False
                nh_list = []
                cur_prefix = ""
                for line in vrfsec.split("\n"):
                    if not vrffound:
                        vrfstr = RE_RT_VRF_NAME.match(line)
                        if vrfstr:
                            curvrf = vrfstr.group(1)
                            vrffound = True
                    else:
                        # 10.10.56.0/24, ubest/mbest: 2/0
                        prefstr = RE_RT_IPV4_ROUTE_PREF.match(line)
                        if prefstr:
                            if preffound:  # precess previous prefix
                                if cur_prefix not in routes:
                                    routes[cur_prefix] = []
                                for nh in nh_list:
                                    routes[cur_prefix].append(nh)
                                nh_list = []
                            else:
                                preffound = True
                            cur_prefix = prefstr.group(1)
                            continue
                        #     *via 10.2.49.60, Vlan3013, [0/0], 1y18w, direct
                        #      via 10.17.205.132, Po77.3602, [110/20], 1y18w, ospf-1000,
                        #            type-2, tag 2112
                        #     *via 10.17.207.42, Eth3/7.212, [110/20], 02:19:36, ospf-1000, type-2,
                        #            tag 2121
                        #     *via 10.17.207.73, [1/0], 1y18w, static
                        #     *via 10.17.209.132%vrf2, Po87.3606, [20/20], 1y25w, bgp-65000,
                        #            external, tag 65000
                        #     *via Vlan596, [1/0], 1y18w, static
                        viastr = RE_IP_ROUTE_VIA_REGEX.match(line)
                        if viastr:
                            nh_used = viastr.group("used") == "*"
                            nh_ip = viastr.group("ip") or ""
                            # when next hop is leaked from other vrf, for future use
                            # nh_vrf = viastr.group('vrf')
                            nh_int = viastr.group("int")
                            nh_metric = viastr.group("metric")
                            nh_age = bgp_time_conversion(viastr.group("age"))
                            nh_source = viastr.group("source")
                            # for future use
                            # rest_of_line = viastr.group('rest')
                            # use only routes from specified protocol
                            if protocol and protocol != nh_source:
                                continue
                            # routing protocol process number, for future use
                            # nh_source_proc_nr = viastr.group('procnr)
                            if nh_int:
                                nh_int_canon = helpers.canonical_interface_name(nh_int)
                            else:
                                nh_int_canon = ""
                            route_entry = {
                                "protocol": nh_source,
                                "outgoing_interface": nh_int_canon,
                                "age": nh_age,
                                "current_active": nh_used,
                                "routing_table": curvrf,
                                "last_active": nh_used,
                                "next_hop": nh_ip,
                                "selected_next_hop": nh_used,
                                "inactive_reason": "",
                                "preference": int(nh_metric),
                            }
                            if nh_source == "bgp":
                                route_entry[
                                    "protocol_attributes"
                                ] = self._get_bgp_route_attr(cur_prefix, curvrf, nh_ip)
                            else:
                                route_entry["protocol_attributes"] = {}
                            nh_list.append(route_entry)
                # process last next hop entries
                if preffound:
                    if cur_prefix not in routes:
                        routes[cur_prefix] = []
                    for nh in nh_list:
                        routes[cur_prefix].append(nh)
        return routes

    def get_snmp_information(self):
        snmp_information = {}
        command = "show running-config"
        output = self._send_command(command)
        snmp_config = helpers.textfsm_extractor(self, "snmp_config", output)

        if not snmp_config:
            return snmp_information

        snmp_information = {
            "contact": py23_compat.text_type(""),
            "location": py23_compat.text_type(""),
            "community": {},
            "chassis_id": py23_compat.text_type(""),
        }

        for snmp_entry in snmp_config:
            contact = py23_compat.text_type(snmp_entry.get("contact", ""))
            if contact:
                snmp_information["contact"] = contact
            location = py23_compat.text_type(snmp_entry.get("location", ""))
            if location:
                snmp_information["location"] = location

            community_name = py23_compat.text_type(snmp_entry.get("community", ""))
            if not community_name:
                continue

            if community_name not in snmp_information["community"].keys():
                snmp_information["community"][community_name] = {
                    "acl": py23_compat.text_type(snmp_entry.get("acl", "")),
                    "mode": py23_compat.text_type(snmp_entry.get("mode", "").lower()),
                }
            else:
                acl = py23_compat.text_type(snmp_entry.get("acl", ""))
                if acl:
                    snmp_information["community"][community_name]["acl"] = acl
                mode = py23_compat.text_type(snmp_entry.get("mode", "").lower())
                if mode:
                    snmp_information["community"][community_name]["mode"] = mode
        return snmp_information

    def get_users(self):
        _CISCO_TO_CISCO_MAP = {"network-admin": 15, "network-operator": 5}

        _DEFAULT_USER_DICT = {"password": "", "level": 0, "sshkeys": []}

        users = {}
        command = "show running-config"
        output = self._send_command(command)
        section_username_tabled_output = helpers.textfsm_extractor(
            self, "users", output
        )

        for user in section_username_tabled_output:
            username = user.get("username", "")
            if not username:
                continue
            if username not in users:
                users[username] = _DEFAULT_USER_DICT.copy()

            password = user.get("password", "")
            if password:
                users[username]["password"] = py23_compat.text_type(password.strip())

            level = 0
            role = user.get("role", "")
            if role.startswith("priv"):
                level = int(role.split("-")[-1])
            else:
                level = _CISCO_TO_CISCO_MAP.get(role, 0)
            if level > users.get(username).get("level"):
                # unfortunately on Cisco you can set different priv levels for the same user
                # Good news though: the device will consider the highest level
                users[username]["level"] = level

            sshkeytype = user.get("sshkeytype", "")
            sshkeyvalue = user.get("sshkeyvalue", "")
            if sshkeytype and sshkeyvalue:
                if sshkeytype not in ["ssh-rsa", "ssh-dsa"]:
                    continue
                users[username]["sshkeys"].append(py23_compat.text_type(sshkeyvalue))
        return users

    @staticmethod
    def _get_table_rows(parent_table, table_name, row_name):
        """
        Inconsistent behavior:
        {'TABLE_intf': [{'ROW_intf': {
        vs
        {'TABLE_mac_address': {'ROW_mac_address': [{
        vs
        {'TABLE_vrf': {'ROW_vrf': {'TABLE_adj': {'ROW_adj': {
        """
        if parent_table is None:
            return []
        _table = parent_table.get(table_name)
        _table_rows = []
        if isinstance(_table, list):
            _table_rows = [_table_row.get(row_name) for _table_row in _table]
        elif isinstance(_table, dict):
            _table_rows = _table.get(row_name)
        if not isinstance(_table_rows, list):
            _table_rows = [_table_rows]
        return _table_rows

    def _get_reply_table(self, result, table_name, row_name):
        return self._get_table_rows(result, table_name, row_name)

    def _get_command_table(self, command, table_name, row_name):
        json_output = self._send_command(command)
        if type(json_output) is not dict:
            json_output = json.loads(json_output)
        return self._get_reply_table(json_output, table_name, row_name)

    def get_vlans(self):
        vlans = {}
        command = "show vlan brief | json"
        vlan_table_raw = self._get_command_table(
            command, "TABLE_vlanbriefxbrief", "ROW_vlanbriefxbrief"
        )
        if isinstance(vlan_table_raw, dict):
            vlan_table_raw = [vlan_table_raw]

        for vlan in vlan_table_raw:
            vlans[vlan["vlanshowbr-vlanid"]] = {
                "name": vlan["vlanshowbr-vlanname"],
                "interfaces": [
                    x.strip() for x in vlan["vlanshowplist-ifidx"].split(",")
                ],
            }
        return vlans<|MERGE_RESOLUTION|>--- conflicted
+++ resolved
@@ -21,13 +21,9 @@
 import socket
 
 # import third party lib
-<<<<<<< HEAD
-from netaddr import IPAddress
+from netaddr import IPAddress, IPNetwork
 import json
-=======
-from netaddr import IPAddress, IPNetwork
 from netaddr.core import AddrFormatError
->>>>>>> c5b04571
 
 # import NAPALM Base
 from napalm.base import helpers
