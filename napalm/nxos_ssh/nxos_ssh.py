--- conflicted
+++ resolved
@@ -769,11 +769,7 @@
         """
         arp_table = []
 
-<<<<<<< HEAD
-        command = "show ip arp vrf all | exc INCOMPLETE"
-=======
-        command = "show ip arp vrf {} | exc INCOMPLETE".format(vrf or "default")
->>>>>>> ba7fbb3f
+        command = "show ip arp vrf {} | exc INCOMPLETE".format(vrf or "all")
         output = self._send_command(command)
 
         separator = r"^Address\s+Age.*Interface.*$"
