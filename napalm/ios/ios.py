"""NAPALM Cisco IOS Handler."""
# Copyright 2015 Spotify AB. All rights reserved.
#
# The contents of this file are licensed under the Apache License, Version 2.0
# (the "License"); you may not use this file except in compliance with the
# License. You may obtain a copy of the License at
#
# http://www.apache.org/licenses/LICENSE-2.0
#
# Unless required by applicable law or agreed to in writing, software
# distributed under the License is distributed on an "AS IS" BASIS, WITHOUT
# WARRANTIES OR CONDITIONS OF ANY KIND, either express or implied. See the
# License for the specific language governing permissions and limitations under
# the License.

from __future__ import print_function
from __future__ import unicode_literals

import copy
import functools
import os
import re
import socket
import telnetlib
import tempfile
import uuid
from collections import defaultdict

from netmiko import FileTransfer, InLineTransfer

import napalm.base.constants as C
import napalm.base.helpers
from napalm.base.base import NetworkDriver
from napalm.base.exceptions import (
    ReplaceConfigException,
    MergeConfigException,
    ConnectionClosedException,
    CommandErrorException,
)
from napalm.base.helpers import (
    canonical_interface_name,
    transform_lldp_capab,
    textfsm_extractor,
)
from napalm.base.netmiko_helpers import netmiko_args
from napalm.base.utils import py23_compat

# Easier to store these as constants
HOUR_SECONDS = 3600
DAY_SECONDS = 24 * HOUR_SECONDS
WEEK_SECONDS = 7 * DAY_SECONDS
YEAR_SECONDS = 365 * DAY_SECONDS

# STD REGEX PATTERNS
IP_ADDR_REGEX = r"\d{1,3}\.\d{1,3}\.\d{1,3}\.\d{1,3}"
IPV4_ADDR_REGEX = IP_ADDR_REGEX
IPV6_ADDR_REGEX_1 = r"::"
IPV6_ADDR_REGEX_2 = r"[0-9a-fA-F:]{1,39}::[0-9a-fA-F:]{1,39}"
IPV6_ADDR_REGEX_3 = (
    r"[0-9a-fA-F]{1,4}:[0-9a-fA-F]{1,4}:[0-9a-fA-F]{1,4}:[0-9a-fA-F]{1,4}:"
    "[0-9a-fA-F]{1,4}:[0-9a-fA-F]{1,4}:[0-9a-fA-F]{1,4}:[0-9a-fA-F]{1,4}"
)
# Should validate IPv6 address using an IP address library after matching with this regex
IPV6_ADDR_REGEX = "(?:{}|{}|{})".format(
    IPV6_ADDR_REGEX_1, IPV6_ADDR_REGEX_2, IPV6_ADDR_REGEX_3
)

MAC_REGEX = r"[a-fA-F0-9]{4}\.[a-fA-F0-9]{4}\.[a-fA-F0-9]{4}"
VLAN_REGEX = r"\d{1,4}"
INT_REGEX = r"(^\w{1,2}\d{1,3}/\d{1,2}|^\w{1,2}\d{1,3})"
RE_IPADDR = re.compile(r"{}".format(IP_ADDR_REGEX))
RE_IPADDR_STRIP = re.compile(r"({})\n".format(IP_ADDR_REGEX))
RE_MAC = re.compile(r"{}".format(MAC_REGEX))

# Period needed for 32-bit AS Numbers
ASN_REGEX = r"[\d\.]+"

IOS_COMMANDS = {
    "show_mac_address": ["show mac-address-table", "show mac address-table"]
}

AFI_COMMAND_MAP = {
    "IPv4 Unicast": "ipv4 unicast",
    "IPv6 Unicast": "ipv6 unicast",
    "VPNv4 Unicast": "vpnv4 all",
    "VPNv6 Unicast": "vpnv6 unicast all",
    "IPv4 Multicast": "ipv4 multicast",
    "IPv6 Multicast": "ipv6 multicast",
    "L2VPN E-VPN": "l2vpn evpn",
    "MVPNv4 Unicast": "ipv4 mvpn all",
    "MVPNv6 Unicast": "ipv6 mvpn all",
    "VPNv4 Flowspec": "ipv4 flowspec",
    "VPNv6 Flowspec": "ipv6 flowspec",
}


class IOSDriver(NetworkDriver):
    """NAPALM Cisco IOS Handler."""

    def __init__(self, hostname, username, password, timeout=60, optional_args=None):
        """NAPALM Cisco IOS Handler."""
        if optional_args is None:
            optional_args = {}
        self.hostname = hostname
        self.username = username
        self.password = password
        self.timeout = timeout

        self.transport = optional_args.get("transport", "ssh")

        # Retrieve file names
        self.candidate_cfg = optional_args.get("candidate_cfg", "candidate_config.txt")
        self.merge_cfg = optional_args.get("merge_cfg", "merge_config.txt")
        self.rollback_cfg = optional_args.get("rollback_cfg", "rollback_config.txt")
        self.inline_transfer = optional_args.get("inline_transfer", False)
        if self.transport == "telnet":
            # Telnet only supports inline_transfer
            self.inline_transfer = True

        # None will cause autodetection of dest_file_system
        self._dest_file_system = optional_args.get("dest_file_system", None)
        self.auto_rollback_on_error = optional_args.get("auto_rollback_on_error", True)

        # Control automatic execution of 'file prompt quiet' for file operations
        self.auto_file_prompt = optional_args.get("auto_file_prompt", True)

        # Track whether 'file prompt quiet' has been changed by NAPALM.
        self.prompt_quiet_changed = False
        # Track whether 'file prompt quiet' is known to be configured
        self.prompt_quiet_configured = None

        self.netmiko_optional_args = netmiko_args(optional_args)

        # Set the default port if not set
        default_port = {"ssh": 22, "telnet": 23}
        self.netmiko_optional_args.setdefault("port", default_port[self.transport])

        self.device = None
        self.config_replace = False

        self.platform = "ios"
        self.profile = [self.platform]
        self.use_canonical_interface = optional_args.get("canonical_int", False)

    def open(self):
        """Open a connection to the device."""
        device_type = "cisco_ios"
        if self.transport == "telnet":
            device_type = "cisco_ios_telnet"
        self.device = self._netmiko_open(
            device_type, netmiko_optional_args=self.netmiko_optional_args
        )

    def _discover_file_system(self):
        try:
            return self.device._autodetect_fs()
        except Exception:
            msg = (
                "Netmiko _autodetect_fs failed (to workaround specify "
                "dest_file_system in optional_args.)"
            )
            raise CommandErrorException(msg)

    def close(self):
        """Close the connection to the device and do the necessary cleanup."""

        # Return file prompt quiet to the original state
        if self.auto_file_prompt and self.prompt_quiet_changed is True:
            self.device.send_config_set(["no file prompt quiet"])
            self.prompt_quiet_changed = False
            self.prompt_quiet_configured = False
        self._netmiko_close()

    def _send_command(self, command):
        """Wrapper for self.device.send.command().

        If command is a list will iterate through commands until valid command.
        """
        try:
            if isinstance(command, list):
                for cmd in command:
                    output = self.device.send_command(cmd)
                    if "% Invalid" not in output:
                        break
            else:
                output = self.device.send_command(command)
            return self._send_command_postprocess(output)
        except (socket.error, EOFError) as e:
            raise ConnectionClosedException(str(e))

    def is_alive(self):
        """Returns a flag with the state of the connection."""
        null = chr(0)
        if self.device is None:
            return {"is_alive": False}
        if self.transport == "telnet":
            try:
                # Try sending IAC + NOP (IAC is telnet way of sending command
                # IAC = Interpret as Command (it comes before the NOP)
                self.device.write_channel(telnetlib.IAC + telnetlib.NOP)
                return {"is_alive": True}
            except UnicodeDecodeError:
                # Netmiko logging bug (remove after Netmiko >= 1.4.3)
                return {"is_alive": True}
            except AttributeError:
                return {"is_alive": False}
        else:
            # SSH
            try:
                # Try sending ASCII null byte to maintain the connection alive
                self.device.write_channel(null)
                return {"is_alive": self.device.remote_conn.transport.is_active()}
            except (socket.error, EOFError):
                # If unable to send, we can tell for sure that the connection is unusable
                return {"is_alive": False}
        return {"is_alive": False}

    @staticmethod
    def _create_tmp_file(config):
        """Write temp file and for use with inline config and SCP."""
        tmp_dir = tempfile.gettempdir()
        rand_fname = py23_compat.text_type(uuid.uuid4())
        filename = os.path.join(tmp_dir, rand_fname)
        with open(filename, "wt") as fobj:
            fobj.write(config)
        return filename

    def _load_candidate_wrapper(
        self, source_file=None, source_config=None, dest_file=None, file_system=None
    ):
        """
        Transfer file to remote device for either merge or replace operations

        Returns (return_status, msg)
        """
        return_status = False
        msg = ""
        if source_file and source_config:
            raise ValueError("Cannot simultaneously set source_file and source_config")

        if source_config:
            if self.inline_transfer:
                (return_status, msg) = self._inline_tcl_xfer(
                    source_config=source_config,
                    dest_file=dest_file,
                    file_system=file_system,
                )
            else:
                # Use SCP
                tmp_file = self._create_tmp_file(source_config)
                (return_status, msg) = self._scp_file(
                    source_file=tmp_file, dest_file=dest_file, file_system=file_system
                )
                if tmp_file and os.path.isfile(tmp_file):
                    os.remove(tmp_file)
        if source_file:
            if self.inline_transfer:
                (return_status, msg) = self._inline_tcl_xfer(
                    source_file=source_file,
                    dest_file=dest_file,
                    file_system=file_system,
                )
            else:
                (return_status, msg) = self._scp_file(
                    source_file=source_file,
                    dest_file=dest_file,
                    file_system=file_system,
                )
        if not return_status:
            if msg == "":
                msg = "Transfer to remote device failed"
        return (return_status, msg)

    def load_replace_candidate(self, filename=None, config=None):
        """
        SCP file to device filesystem, defaults to candidate_config.

        Return None or raise exception
        """
        self.config_replace = True
        return_status, msg = self._load_candidate_wrapper(
            source_file=filename,
            source_config=config,
            dest_file=self.candidate_cfg,
            file_system=self.dest_file_system,
        )
        if not return_status:
            raise ReplaceConfigException(msg)

    def load_merge_candidate(self, filename=None, config=None):
        """
        SCP file to remote device.

        Merge configuration in: copy <file> running-config
        """
        self.config_replace = False
        return_status, msg = self._load_candidate_wrapper(
            source_file=filename,
            source_config=config,
            dest_file=self.merge_cfg,
            file_system=self.dest_file_system,
        )
        if not return_status:
            raise MergeConfigException(msg)

    def _normalize_compare_config(self, diff):
        """Filter out strings that should not show up in the diff."""
        ignore_strings = [
            "Contextual Config Diffs",
            "No changes were found",
            "ntp clock-period",
        ]
        if self.auto_file_prompt:
            ignore_strings.append("file prompt quiet")

        new_list = []
        for line in diff.splitlines():
            for ignore in ignore_strings:
                if ignore in line:
                    break
            else:  # nobreak
                new_list.append(line)
        return "\n".join(new_list)

    @staticmethod
    def _normalize_merge_diff_incr(diff):
        """Make the compare config output look better.

        Cisco IOS incremental-diff output

        No changes:
        !List of Commands:
        end
        !No changes were found
        """
        new_diff = []

        changes_found = False
        for line in diff.splitlines():
            if re.search(r"order-dependent line.*re-ordered", line):
                changes_found = True
            elif "No changes were found" in line:
                # IOS in the re-order case still claims "No changes were found"
                if not changes_found:
                    return ""
                else:
                    continue

            if line.strip() == "end":
                continue
            elif "List of Commands" in line:
                continue
            # Filter blank lines and prepend +sign
            elif line.strip():
                if re.search(r"^no\s+", line.strip()):
                    new_diff.append("-" + line)
                else:
                    new_diff.append("+" + line)
        return "\n".join(new_diff)

    @staticmethod
    def _normalize_merge_diff(diff):
        """Make compare_config() for merge look similar to replace config diff."""
        new_diff = []
        for line in diff.splitlines():
            # Filter blank lines and prepend +sign
            if line.strip():
                new_diff.append("+" + line)
        if new_diff:
            new_diff.insert(
                0, "! incremental-diff failed; falling back to echo of merge file"
            )
        else:
            new_diff.append("! No changes specified in merge file.")
        return "\n".join(new_diff)

    def compare_config(self):
        """
        show archive config differences <base_file> <new_file>.

        Default operation is to compare system:running-config to self.candidate_cfg
        """
        # Set defaults
        base_file = "running-config"
        base_file_system = "system:"
        if self.config_replace:
            new_file = self.candidate_cfg
        else:
            new_file = self.merge_cfg
        new_file_system = self.dest_file_system

        base_file_full = self._gen_full_path(
            filename=base_file, file_system=base_file_system
        )
        new_file_full = self._gen_full_path(
            filename=new_file, file_system=new_file_system
        )

        if self.config_replace:
            cmd = "show archive config differences {} {}".format(
                base_file_full, new_file_full
            )
            diff = self.device.send_command_expect(cmd)
            diff = self._normalize_compare_config(diff)
        else:
            # merge
            cmd = "show archive config incremental-diffs {} ignorecase".format(
                new_file_full
            )
            diff = self.device.send_command_expect(cmd)
            if "error code 5" in diff or "returned error 5" in diff:
                diff = (
                    "You have encountered the obscure 'error 5' message. This generally "
                    "means you need to add an 'end' statement to the end of your merge changes."
                )
            elif "% Invalid" not in diff:
                diff = self._normalize_merge_diff_incr(diff)
            else:
                cmd = "more {}".format(new_file_full)
                diff = self.device.send_command_expect(cmd)
                diff = self._normalize_merge_diff(diff)

        return diff.strip()

    def _file_prompt_quiet(f):
        """Decorator to toggle 'file prompt quiet' for methods that perform file operations."""

        @functools.wraps(f)
        def wrapper(self, *args, **kwargs):
            if not self.prompt_quiet_configured:
                if self.auto_file_prompt:
                    # disable file operation prompts
                    self.device.send_config_set(["file prompt quiet"])
                    self.prompt_quiet_changed = True
                    self.prompt_quiet_configured = True
                else:
                    # check if the command is already in the running-config
                    cmd = "file prompt quiet"
                    show_cmd = "show running-config | inc {}".format(cmd)
                    output = self.device.send_command_expect(show_cmd)
                    if cmd in output:
                        self.prompt_quiet_configured = True
                    else:
                        msg = (
                            "on-device file operations require prompts to be disabled. "
                            "Configure 'file prompt quiet' or set 'auto_file_prompt=True'"
                        )
                        raise CommandErrorException(msg)

            # call wrapped function
            return f(self, *args, **kwargs)

        return wrapper

    @_file_prompt_quiet
    def _commit_handler(self, cmd):
        """
        Special handler for hostname change on commit operation. Also handles username removal
        which prompts for confirmation (username removal prompts for each user...)
        """
        current_prompt = self.device.find_prompt().strip()
        terminating_char = current_prompt[-1]
        # Look for trailing pattern that includes '#' and '>'
        pattern1 = r"[>#{}]\s*$".format(terminating_char)
        # Handle special username removal pattern
        pattern2 = r".*all username.*confirm"
        patterns = r"(?:{}|{})".format(pattern1, pattern2)
        output = self.device.send_command_expect(cmd, expect_string=patterns)
        loop_count = 50
        new_output = output
        for i in range(loop_count):
            if re.search(pattern2, new_output):
                # Send confirmation if username removal
                new_output = self.device.send_command_timing(
                    "\n", strip_prompt=False, strip_command=False
                )
                output += new_output
            else:
                break
        # Reset base prompt in case hostname changed
        self.device.set_base_prompt()
        return output

    def commit_config(self, message=""):
        """
        If replacement operation, perform 'configure replace' for the entire config.

        If merge operation, perform copy <file> running-config.
        """
        if message:
            raise NotImplementedError(
                "Commit message not implemented for this platform"
            )
        # Always generate a rollback config on commit
        self._gen_rollback_cfg()

        if self.config_replace:
            # Replace operation
            filename = self.candidate_cfg
            cfg_file = self._gen_full_path(filename)
            if not self._check_file_exists(cfg_file):
                raise ReplaceConfigException("Candidate config file does not exist")
            if self.auto_rollback_on_error:
                cmd = "configure replace {} force revert trigger error".format(cfg_file)
            else:
                cmd = "configure replace {} force".format(cfg_file)
            output = self._commit_handler(cmd)
            if (
                ("original configuration has been successfully restored" in output)
                or ("error" in output.lower())
                or ("not a valid config file" in output.lower())
                or ("failed" in output.lower())
            ):
                msg = "Candidate config could not be applied\n{}".format(output)
                raise ReplaceConfigException(msg)
            elif "%Please turn config archive on" in output:
                msg = "napalm-ios replace() requires Cisco 'archive' feature to be enabled."
                raise ReplaceConfigException(msg)
        else:
            # Merge operation
            filename = self.merge_cfg
            cfg_file = self._gen_full_path(filename)
            if not self._check_file_exists(cfg_file):
                raise MergeConfigException("Merge source config file does not exist")
            cmd = "copy {} running-config".format(cfg_file)
            output = self._commit_handler(cmd)
            if "Invalid input detected" in output:
                self.rollback()
                err_header = "Configuration merge failed; automatic rollback attempted"
                merge_error = "{0}:\n{1}".format(err_header, output)
                raise MergeConfigException(merge_error)

        # After a commit - we no longer know whether this is configured or not.
        self.prompt_quiet_configured = None

        # Save config to startup (both replace and merge)
        output += self.device.save_config()

    def discard_config(self):
        """Discard loaded candidate configurations."""
        self._discard_config()

    @_file_prompt_quiet
    def _discard_config(self):
        """Set candidate_cfg to current running-config. Erase the merge_cfg file."""
        discard_candidate = "copy running-config {}".format(
            self._gen_full_path(self.candidate_cfg)
        )
        discard_merge = "copy null: {}".format(self._gen_full_path(self.merge_cfg))
        self.device.send_command_expect(discard_candidate)
        self.device.send_command_expect(discard_merge)

    def rollback(self):
        """Rollback configuration to filename or to self.rollback_cfg file."""
        filename = self.rollback_cfg
        cfg_file = self._gen_full_path(filename)
        if not self._check_file_exists(cfg_file):
            raise ReplaceConfigException("Rollback config file does not exist")
        cmd = "configure replace {} force".format(cfg_file)
        self._commit_handler(cmd)

        # After a rollback - we no longer know whether this is configured or not.
        self.prompt_quiet_configured = None

        # Save config to startup
        self.device.save_config()

    def _inline_tcl_xfer(
        self, source_file=None, source_config=None, dest_file=None, file_system=None
    ):
        """
        Use Netmiko InlineFileTransfer (TCL) to transfer file or config to remote device.

        Return (status, msg)
        status = boolean
        msg = details on what happened
        """
        if source_file:
            return self._xfer_file(
                source_file=source_file,
                dest_file=dest_file,
                file_system=file_system,
                TransferClass=InLineTransfer,
            )
        if source_config:
            return self._xfer_file(
                source_config=source_config,
                dest_file=dest_file,
                file_system=file_system,
                TransferClass=InLineTransfer,
            )
        raise ValueError("File source not specified for transfer.")

    def _scp_file(self, source_file, dest_file, file_system):
        """
        SCP file to remote device.

        Return (status, msg)
        status = boolean
        msg = details on what happened
        """
        return self._xfer_file(
            source_file=source_file,
            dest_file=dest_file,
            file_system=file_system,
            TransferClass=FileTransfer,
        )

    def _xfer_file(
        self,
        source_file=None,
        source_config=None,
        dest_file=None,
        file_system=None,
        TransferClass=FileTransfer,
    ):
        """Transfer file to remote device.

        By default, this will use Secure Copy if self.inline_transfer is set, then will use
        Netmiko InlineTransfer method to transfer inline using either SSH or telnet (plus TCL
        onbox).

        Return (status, msg)
        status = boolean
        msg = details on what happened
        """
        if not source_file and not source_config:
            raise ValueError("File source not specified for transfer.")
        if not dest_file or not file_system:
            raise ValueError("Destination file or file system not specified.")

        if source_file:
            kwargs = dict(
                ssh_conn=self.device,
                source_file=source_file,
                dest_file=dest_file,
                direction="put",
                file_system=file_system,
            )
        elif source_config:
            kwargs = dict(
                ssh_conn=self.device,
                source_config=source_config,
                dest_file=dest_file,
                direction="put",
                file_system=file_system,
            )
        use_scp = True
        if self.inline_transfer:
            use_scp = False

        with TransferClass(**kwargs) as transfer:

            # Check if file already exists and has correct MD5
            if transfer.check_file_exists() and transfer.compare_md5():
                msg = "File already exists and has correct MD5: no SCP needed"
                return (True, msg)
            if not transfer.verify_space_available():
                msg = "Insufficient space available on remote device"
                return (False, msg)

            if use_scp:
                cmd = "ip scp server enable"
                show_cmd = "show running-config | inc {}".format(cmd)
                output = self.device.send_command_expect(show_cmd)
                if cmd not in output:
                    msg = (
                        "SCP file transfers are not enabled. "
                        "Configure 'ip scp server enable' on the device."
                    )
                    raise CommandErrorException(msg)

            # Transfer file
            transfer.transfer_file()

            # Compares MD5 between local-remote files
            if transfer.verify_file():
                msg = "File successfully transferred to remote device"
                return (True, msg)
            else:
                msg = "File transfer to remote device failed"
                return (False, msg)
            return (False, "")

    def _gen_full_path(self, filename, file_system=None):
        """Generate full file path on remote device."""
        if file_system is None:
            return "{}/{}".format(self.dest_file_system, filename)
        else:
            if ":" not in file_system:
                raise ValueError(
                    "Invalid file_system specified: {}".format(file_system)
                )
            return "{}/{}".format(file_system, filename)

    @_file_prompt_quiet
    def _gen_rollback_cfg(self):
        """Save a configuration that can be used for rollback."""
        cfg_file = self._gen_full_path(self.rollback_cfg)
        cmd = "copy running-config {}".format(cfg_file)
        self.device.send_command_expect(cmd)

    def _check_file_exists(self, cfg_file):
        """
        Check that the file exists on remote device using full path.

        cfg_file is full path i.e. flash:/file_name

        For example
        # dir flash:/candidate_config.txt
        Directory of flash:/candidate_config.txt

        33  -rw-        5592  Dec 18 2015 10:50:22 -08:00  candidate_config.txt

        return boolean
        """
        cmd = "dir {}".format(cfg_file)
        success_pattern = "Directory of {}".format(cfg_file)
        output = self.device.send_command_expect(cmd)
        if "Error opening" in output:
            return False
        elif success_pattern in output:
            return True
        return False

    @staticmethod
    def _send_command_postprocess(output):
        """
        Cleanup actions on send_command() for NAPALM getters.

        Remove "Load for five sec; one minute if in output"
        Remove "Time source is"
        """
        output = re.sub(r"^Load for five secs.*$", "", output, flags=re.M)
        output = re.sub(r"^Time source is .*$", "", output, flags=re.M)
        return output.strip()

    def get_optics(self):
        command = "show interfaces transceiver"
        output = self._send_command(command)

        # Check if router supports the command
        if "% Invalid input" in output:
            return {}

        # Formatting data into return data structure
        optics_detail = {}

        try:
            split_output = re.split(r"^---------.*$", output, flags=re.M)[1]
        except IndexError:
            return {}

        split_output = split_output.strip()

        for optics_entry in split_output.splitlines():
            # Example, Te1/0/1      34.6       3.29      -2.0      -3.5
            try:
                split_list = optics_entry.split()
            except ValueError:
                return {}

            int_brief = split_list[0]
            output_power = split_list[3]
            input_power = split_list[4]

            port = canonical_interface_name(int_brief)

            port_detail = {"physical_channels": {"channel": []}}

            # If interface is shutdown it returns "N/A" as output power.
            # Converting that to -100.0 float
            try:
                float(output_power)
            except ValueError:
                output_power = -100.0

            # Defaulting avg, min, max values to -100.0 since device does not
            # return these values
            optic_states = {
                "index": 0,
                "state": {
                    "input_power": {
                        "instant": (float(input_power) if "input_power" else -100.0),
                        "avg": -100.0,
                        "min": -100.0,
                        "max": -100.0,
                    },
                    "output_power": {
                        "instant": (float(output_power) if "output_power" else -100.0),
                        "avg": -100.0,
                        "min": -100.0,
                        "max": -100.0,
                    },
                    "laser_bias_current": {
                        "instant": 0.0,
                        "avg": 0.0,
                        "min": 0.0,
                        "max": 0.0,
                    },
                },
            }

            port_detail["physical_channels"]["channel"].append(optic_states)
            optics_detail[port] = port_detail

        return optics_detail

    def get_lldp_neighbors(self):
        """IOS implementation of get_lldp_neighbors."""
        lldp = {}
        neighbors_detail = self.get_lldp_neighbors_detail()
        for intf_name, entries in neighbors_detail.items():
            lldp[intf_name] = []
            for lldp_entry in entries:
                hostname = lldp_entry["remote_system_name"]
                # Match IOS behaviour of taking remote chassis ID
                # When lacking a system name (in show lldp neighbors)
                if not hostname:
                    hostname = lldp_entry["remote_chassis_id"]
                lldp_dict = {"port": lldp_entry["remote_port"], "hostname": hostname}
                lldp[intf_name].append(lldp_dict)

        return lldp

    def get_lldp_neighbors_detail(self, interface=""):
        lldp = {}
        lldp_interfaces = []

        if interface:
            command = "show lldp neighbors {} detail".format(interface)
        else:
            command = "show lldp neighbors detail"
        lldp_entries = self._send_command(command)
        lldp_entries = textfsm_extractor(
            self, "show_lldp_neighbors_detail", lldp_entries
        )

        if len(lldp_entries) == 0:
            return {}

        # Older IOS versions don't have 'Local Intf' defined in LLDP detail.
        # We need to get them from the non-detailed command
        # which is in the same sequence as the detailed output
        if not lldp_entries[0]["local_interface"]:
            if interface:
                command = "show lldp neighbors {}".format(interface)
            else:
                command = "show lldp neighbors"
            lldp_brief = self._send_command(command)
            lldp_interfaces = textfsm_extractor(self, "show_lldp_neighbors", lldp_brief)
            lldp_interfaces = [x["local_interface"] for x in lldp_interfaces]
            if len(lldp_interfaces) != len(lldp_entries):
                raise ValueError(
                    "LLDP neighbor count has changed between commands. "
                    "Interface: {}\nEntries: {}".format(lldp_interfaces, lldp_entries)
                )

        for idx, lldp_entry in enumerate(lldp_entries):
            local_intf = lldp_entry.pop("local_interface") or lldp_interfaces[idx]
            # Convert any 'not advertised' to an empty string
            for field in lldp_entry:
                if "not advertised" in lldp_entry[field]:
                    lldp_entry[field] = ""
            # Add field missing on IOS
            lldp_entry["parent_interface"] = ""
            # Translate the capability fields
            lldp_entry["remote_system_capab"] = transform_lldp_capab(
                lldp_entry["remote_system_capab"]
            )
            lldp_entry["remote_system_enable_capab"] = transform_lldp_capab(
                lldp_entry["remote_system_enable_capab"]
            )
            # Turn the interfaces into their long version
            local_intf = canonical_interface_name(local_intf)
            lldp.setdefault(local_intf, [])
            lldp[local_intf].append(lldp_entry)

        return lldp

    @staticmethod
    def parse_uptime(uptime_str):
        """
        Extract the uptime string from the given Cisco IOS Device.

        Return the uptime in seconds as an integer
        """
        # Initialize to zero
        (years, weeks, days, hours, minutes) = (0, 0, 0, 0, 0)

        uptime_str = uptime_str.strip()
        time_list = uptime_str.split(",")
        for element in time_list:
            if re.search("year", element):
                years = int(element.split()[0])
            elif re.search("week", element):
                weeks = int(element.split()[0])
            elif re.search("day", element):
                days = int(element.split()[0])
            elif re.search("hour", element):
                hours = int(element.split()[0])
            elif re.search("minute", element):
                minutes = int(element.split()[0])

        uptime_sec = (
            (years * YEAR_SECONDS)
            + (weeks * WEEK_SECONDS)
            + (days * DAY_SECONDS)
            + (hours * 3600)
            + (minutes * 60)
        )
        return uptime_sec

    def get_facts(self):
        """Return a set of facts from the devices."""
        # default values.
        vendor = "Cisco"
        uptime = -1
        serial_number, fqdn, os_version, hostname, domain_name = ("Unknown",) * 5

        # obtain output from device
        show_ver = self._send_command("show version")
        show_hosts = self._send_command("show hosts")
        show_ip_int_br = self._send_command("show ip interface brief")

        # uptime/serial_number/IOS version
        for line in show_ver.splitlines():
            if " uptime is " in line:
                hostname, uptime_str = line.split(" uptime is ")
                uptime = self.parse_uptime(uptime_str)
                hostname = hostname.strip()

            if "Processor board ID" in line:
                _, serial_number = line.split("Processor board ID ")
                serial_number = serial_number.strip()

            if re.search(r"Cisco IOS Software", line):
                try:
                    _, os_version = line.split("Cisco IOS Software, ")
                except ValueError:
                    # Handle 'Cisco IOS Software [Denali],'
                    _, os_version = re.split(r"Cisco IOS Software \[.*?\], ", line)
            elif re.search(r"IOS \(tm\).+Software", line):
                _, os_version = line.split("IOS (tm) ")

            os_version = os_version.strip()

        # Determine domain_name and fqdn
        for line in show_hosts.splitlines():
            if "Default domain" in line:
                _, domain_name = line.split("Default domain is ")
                domain_name = domain_name.strip()
                break
        if domain_name != "Unknown" and hostname != "Unknown":
            fqdn = "{}.{}".format(hostname, domain_name)

        # model filter
        try:
            match_model = re.search(
                r"Cisco (.+?) .+bytes of", show_ver, flags=re.IGNORECASE
            )
            model = match_model.group(1)
        except AttributeError:
            model = "Unknown"

        # interface_list filter
        interface_list = []
        # Cisco adds a message "Any interface listed with OK..." in certain situations
        show_ip_int_br = re.split(r"Any interface listed with.*", show_ip_int_br)[-1]
        show_ip_int_br = show_ip_int_br.strip()
        for line in show_ip_int_br.splitlines():
            if "Interface " in line:
                continue
            interface = line.split()[0]
            interface_list.append(interface)

        return {
            "uptime": uptime,
            "vendor": vendor,
            "os_version": py23_compat.text_type(os_version),
            "serial_number": py23_compat.text_type(serial_number),
            "model": py23_compat.text_type(model),
            "hostname": py23_compat.text_type(hostname),
            "fqdn": fqdn,
            "interface_list": interface_list,
        }

    def get_interfaces(self):
        """
        Get interface details.

        last_flapped is not implemented

        Example Output:

        {   u'Vlan1': {   'description': u'N/A',
                      'is_enabled': True,
                      'is_up': True,
                      'last_flapped': -1.0,
                      'mac_address': u'a493.4cc1.67a7',
                      'speed': 100},
        u'Vlan100': {   'description': u'Data Network',
                        'is_enabled': True,
                        'is_up': True,
                        'last_flapped': -1.0,
                        'mac_address': u'a493.4cc1.67a7',
                        'speed': 100},
        u'Vlan200': {   'description': u'Voice Network',
                        'is_enabled': True,
                        'is_up': True,
                        'last_flapped': -1.0,
                        'mac_address': u'a493.4cc1.67a7',
                        'speed': 100}}
        """
        # default values.
        last_flapped = -1.0

        command = "show interfaces"
        output = self._send_command(command)

        interface = description = mac_address = speed = speedformat = ""
        is_enabled = is_up = None

        interface_dict = {}
        for line in output.splitlines():

            interface_regex_1 = r"^(\S+?)\s+is\s+(.+?),\s+line\s+protocol\s+is\s+(\S+)"
            interface_regex_2 = r"^(\S+)\s+is\s+(up|down)"
            for pattern in (interface_regex_1, interface_regex_2):
                interface_match = re.search(pattern, line)
                if interface_match:
                    interface = interface_match.group(1)
                    status = interface_match.group(2)
                    try:
                        protocol = interface_match.group(3)
                    except IndexError:
                        protocol = ""
                    if "admin" in status.lower():
                        is_enabled = False
                    else:
                        is_enabled = True
                    if protocol:
                        is_up = bool("up" in protocol)
                    else:
                        is_up = bool("up" in status)
                    break

            mac_addr_regex = r"^\s+Hardware.+address\s+is\s+({})".format(MAC_REGEX)
            if re.search(mac_addr_regex, line):
                mac_addr_match = re.search(mac_addr_regex, line)
                mac_address = napalm.base.helpers.mac(mac_addr_match.groups()[0])

            descr_regex = r"^\s+Description:\s+(.+?)$"
            if re.search(descr_regex, line):
                descr_match = re.search(descr_regex, line)
                description = descr_match.groups()[0]

            speed_regex = r"^\s+MTU\s+(\d+).+BW\s+(\d+)\s+([KMG]?b)"
            if re.search(speed_regex, line):
                speed_match = re.search(speed_regex, line)
                mtu = int(speed_match.groups()[0])
                speed = speed_match.groups()[1]
                speedformat = speed_match.groups()[2]
                speed = float(speed)
                if speedformat.startswith("Kb"):
                    speed = speed / 1000.0
                elif speedformat.startswith("Gb"):
                    speed = speed * 1000
                speed = int(round(speed))

                if interface == "":
                    raise ValueError(
                        "Interface attributes were \
                                      found without any known interface"
                    )
                if not isinstance(is_up, bool) or not isinstance(is_enabled, bool):
                    raise ValueError("Did not correctly find the interface status")

                interface_dict[interface] = {
                    "is_enabled": is_enabled,
                    "is_up": is_up,
                    "description": description,
                    "mac_address": mac_address,
                    "last_flapped": last_flapped,
                    "mtu": mtu,
                    "speed": speed,
                }

                interface = description = mac_address = speed = speedformat = ""
                is_enabled = is_up = None

        return interface_dict

    def get_interfaces_ip(self):
        """
        Get interface ip details.

        Returns a dict of dicts

        Example Output:

        {   u'FastEthernet8': {   'ipv4': {   u'10.66.43.169': {   'prefix_length': 22}}},
            u'Loopback555': {   'ipv4': {   u'192.168.1.1': {   'prefix_length': 24}},
                                'ipv6': {   u'1::1': {   'prefix_length': 64},
                                            u'2001:DB8:1::1': {   'prefix_length': 64},
                                            u'2::': {   'prefix_length': 64},
                                            u'FE80::3': {   'prefix_length': 10}}},
            u'Tunnel0': {   'ipv4': {   u'10.63.100.9': {   'prefix_length': 24}}},
            u'Tunnel1': {   'ipv4': {   u'10.63.101.9': {   'prefix_length': 24}}},
            u'Vlan100': {   'ipv4': {   u'10.40.0.1': {   'prefix_length': 24},
                                        u'10.41.0.1': {   'prefix_length': 24},
                                        u'10.65.0.1': {   'prefix_length': 24}}},
            u'Vlan200': {   'ipv4': {   u'10.63.176.57': {   'prefix_length': 29}}}}
        """
        interfaces = {}

        command = "show ip interface"
        show_ip_interface = self._send_command(command)
        command = "show ipv6 interface"
        show_ipv6_interface = self._send_command(command)

        INTERNET_ADDRESS = r"\s+(?:Internet address is|Secondary address)"
        INTERNET_ADDRESS += r" (?P<ip>{})/(?P<prefix>\d+)".format(IPV4_ADDR_REGEX)
        LINK_LOCAL_ADDRESS = (
            r"\s+IPv6 is enabled, link-local address is (?P<ip>[a-fA-F0-9:]+)"
        )
        GLOBAL_ADDRESS = (
            r"\s+(?P<ip>[a-fA-F0-9:]+), subnet is (?:[a-fA-F0-9:]+)/(?P<prefix>\d+)"
        )

        interfaces = {}
        for line in show_ip_interface.splitlines():
            if len(line.strip()) == 0:
                continue
            if line[0] != " ":
                ipv4 = {}
                interface_name = line.split()[0]
            m = re.match(INTERNET_ADDRESS, line)
            if m:
                ip, prefix = m.groups()
                ipv4.update({ip: {"prefix_length": int(prefix)}})
                interfaces[interface_name] = {"ipv4": ipv4}

        if "% Invalid input detected at" not in show_ipv6_interface:
            for line in show_ipv6_interface.splitlines():
                if len(line.strip()) == 0:
                    continue
                if line[0] != " ":
                    ifname = line.split()[0]
                    ipv6 = {}
                    if ifname not in interfaces:
                        interfaces[ifname] = {"ipv6": ipv6}
                    else:
                        interfaces[ifname].update({"ipv6": ipv6})
                m = re.match(LINK_LOCAL_ADDRESS, line)
                if m:
                    ip = m.group(1)
                    ipv6.update({ip: {"prefix_length": 10}})
                m = re.match(GLOBAL_ADDRESS, line)
                if m:
                    ip, prefix = m.groups()
                    ipv6.update({ip: {"prefix_length": int(prefix)}})

        # Interface without ipv6 doesn't appears in show ipv6 interface
        return interfaces

    @staticmethod
    def bgp_time_conversion(bgp_uptime):
        """
        Convert string time to seconds.

        Examples
        00:14:23
        00:13:40
        00:00:21
        00:00:13
        00:00:49
        1d11h
        1d17h
        1w0d
        8w5d
        1y28w
        never
        """
        bgp_uptime = bgp_uptime.strip()
        uptime_letters = set(["w", "h", "d"])

        if "never" in bgp_uptime:
            return -1
        elif ":" in bgp_uptime:
            times = bgp_uptime.split(":")
            times = [int(x) for x in times]
            hours, minutes, seconds = times
            return (hours * 3600) + (minutes * 60) + seconds
        # Check if any letters 'w', 'h', 'd' are in the time string
        elif uptime_letters & set(bgp_uptime):
            form1 = r"(\d+)d(\d+)h"  # 1d17h
            form2 = r"(\d+)w(\d+)d"  # 8w5d
            form3 = r"(\d+)y(\d+)w"  # 1y28w
            match = re.search(form1, bgp_uptime)
            if match:
                days = int(match.group(1))
                hours = int(match.group(2))
                return (days * DAY_SECONDS) + (hours * 3600)
            match = re.search(form2, bgp_uptime)
            if match:
                weeks = int(match.group(1))
                days = int(match.group(2))
                return (weeks * WEEK_SECONDS) + (days * DAY_SECONDS)
            match = re.search(form3, bgp_uptime)
            if match:
                years = int(match.group(1))
                weeks = int(match.group(2))
                return (years * YEAR_SECONDS) + (weeks * WEEK_SECONDS)
        raise ValueError(
            "Unexpected value for BGP uptime string: {}".format(bgp_uptime)
        )

    def get_bgp_config(self, group="", neighbor=""):
        """
        Parse BGP config params into a dict
            :param group='':
            :param neighbor='':
        """

        bgp_config = {}

        def build_prefix_limit(af_table, limit, prefix_percent, prefix_timeout):
            prefix_limit = {}
            inet = False
            inet6 = False
            preifx_type = "inet"
            if isinstance(af_table, list):
                af_table = str(af_table)
            if "ipv4" in af_table.lower():
                inet = True
            if "ipv6" in af_table.lower():
                inet6 = True
                preifx_type = "inet6"
            if len(af_table.split()) == 2:
                safi = "unicast"
            else:
                safi = af_table.split()[-1]
            if inet or inet6:
                prefix_limit = {
                    preifx_type: {
                        safi: {
                            "limit": limit,
                            "teardown": {
                                "threshold": prefix_percent,
                                "timeout": prefix_timeout,
                            },
                        }
                    }
                }
            return prefix_limit

        # Get BGP config using ciscoconfparse because some old devices dont support "| sec bgp"
        cfg = self.get_config(retrieve="running")
        cfg = cfg["running"].splitlines()
        bgp_config_text = napalm.base.helpers.cisco_conf_parse_objects(
            "router bgp", cfg
        )
        bgp_asn = napalm.base.helpers.regex_find_txt(
            r"router bgp (\d+)", bgp_config_text, default=0
        )
        # Get a list of all neighbors and groups in the config
        all_neighbors = set()
        all_groups = set()
        bgp_group_neighbors = {}
        all_groups.add("_")
        for line in bgp_config_text:
            if " neighbor " in line:
                if re.search(IP_ADDR_REGEX, line) is not None:
                    all_neighbors.add(re.search(IP_ADDR_REGEX, line).group())
                elif re.search(IPV6_ADDR_REGEX_2, line) is not None:
                    all_neighbors.add(re.search(IPV6_ADDR_REGEX_2, line).group())
                else:
                    bgp_group = re.search(r" neighbor [^\s]+", line).group()
                    bgp_group = bgp_group.split()[1]
                    all_groups.add(bgp_group)

        # Get the neighrbor level config for each neighbor
        for bgp_neighbor in all_neighbors:
            # If neighbor_filter is passed in, only continue for that neighbor
            if neighbor:
                if bgp_neighbor != neighbor:
                    continue
            afi_list = napalm.base.helpers.cisco_conf_parse_parents(
                r"\s+address-family.*", bgp_neighbor, bgp_config_text
            )
            afi = afi_list[0]
            # Skipping neighbors in VRFs for now
            if "vrf" in str(afi_list):
                continue
            else:
                neighbor_config = napalm.base.helpers.cisco_conf_parse_objects(
                    bgp_neighbor, bgp_config_text
                )
            # For group_name- use peer-group name, else VRF name, else "_" for no group
            group_name = napalm.base.helpers.regex_find_txt(
                " peer-group ([^']+)", neighbor_config, default="_"
            )
            # Start finding attributes for the neighbor config
            description = napalm.base.helpers.regex_find_txt(
                r" description ([^\']+)\'", neighbor_config
            )
            peer_as = napalm.base.helpers.regex_find_txt(
                r" remote-as (\d+)", neighbor_config, default=0
            )
            prefix_limit = napalm.base.helpers.regex_find_txt(
                r"maximum-prefix (\d+) \d+ \w+ \d+", neighbor_config, default=0
            )
            prefix_percent = napalm.base.helpers.regex_find_txt(
                r"maximum-prefix \d+ (\d+) \w+ \d+", neighbor_config, default=0
            )
            prefix_timeout = napalm.base.helpers.regex_find_txt(
                r"maximum-prefix \d+ \d+ \w+ (\d+)", neighbor_config, default=0
            )
            export_policy = napalm.base.helpers.regex_find_txt(
                r"route-map ([^\s]+) out", neighbor_config
            )
            import_policy = napalm.base.helpers.regex_find_txt(
                r"route-map ([^\s]+) in", neighbor_config
            )
            local_address = napalm.base.helpers.regex_find_txt(
                r" update-source (\w+)", neighbor_config
            )
            local_as = napalm.base.helpers.regex_find_txt(
                r"local-as (\d+)", neighbor_config, default=0
            )
            password = napalm.base.helpers.regex_find_txt(
                r"password (?:[0-9] )?([^\']+\')", neighbor_config
            )
            nhs = bool(
                napalm.base.helpers.regex_find_txt(r" next-hop-self", neighbor_config)
            )
            route_reflector_client = bool(
                napalm.base.helpers.regex_find_txt(
                    r"route-reflector-client", neighbor_config
                )
            )

            # Add the group name to bgp_group_neighbors if its not there already
            if group_name not in bgp_group_neighbors.keys():
                bgp_group_neighbors[group_name] = {}

            # Build the neighbor dict of attributes
            bgp_group_neighbors[group_name][bgp_neighbor] = {
                "description": description,
                "remote_as": peer_as,
                "prefix_limit": build_prefix_limit(
                    afi, prefix_limit, prefix_percent, prefix_timeout
                ),
                "export_policy": export_policy,
                "import_policy": import_policy,
                "local_address": local_address,
                "local_as": local_as,
                "authentication_key": password,
                "nhs": nhs,
                "route_reflector_client": route_reflector_client,
            }

        # Get the peer-group level config for each group
        for group_name in bgp_group_neighbors.keys():
            # If a group is passed in params, only continue on that group
            if group:
                if group_name != group:
                    continue
            # Default no group
            if group_name == "_":
                bgp_config["_"] = {
                    "apply_groups": [],
                    "description": "",
                    "local_as": 0,
                    "type": "",
                    "import_policy": "",
                    "export_policy": "",
                    "local_address": "",
                    "multipath": False,
                    "multihop_ttl": 0,
                    "remote_as": 0,
                    "remove_private_as": False,
                    "prefix_limit": {},
                    "neighbors": bgp_group_neighbors.get("_", {}),
                }
                continue
            neighbor_config = napalm.base.helpers.cisco_conf_parse_objects(
                group_name, bgp_config_text
            )
            multipath = False
            afi_list = napalm.base.helpers.cisco_conf_parse_parents(
                r"\s+address-family.*", group_name, neighbor_config
            )
            for afi in afi_list:
                afi_config = napalm.base.helpers.cisco_conf_parse_objects(
                    afi, bgp_config_text
                )
                multipath = bool(
                    napalm.base.helpers.regex_find_txt(r" multipath", str(afi_config))
                )
                if multipath:
                    break
            description = napalm.base.helpers.regex_find_txt(
                r" description ([^\']+)\'", neighbor_config
            )
            local_as = napalm.base.helpers.regex_find_txt(
                r"local-as (\d+)", neighbor_config, default=0
            )
            import_policy = napalm.base.helpers.regex_find_txt(
                r"route-map ([^\s]+) in", neighbor_config
            )
            export_policy = napalm.base.helpers.regex_find_txt(
                r"route-map ([^\s]+) out", neighbor_config
            )
            local_address = napalm.base.helpers.regex_find_txt(
                r" update-source (\w+)", neighbor_config
            )
            multihop_ttl = napalm.base.helpers.regex_find_txt(
                r"ebgp-multihop {\d+}", neighbor_config, default=0
            )
            peer_as = napalm.base.helpers.regex_find_txt(
                r" remote-as (\d+)", neighbor_config, default=0
            )
            remove_private_as = bool(
                napalm.base.helpers.regex_find_txt(
                    r"remove-private-as", neighbor_config
                )
            )
            prefix_limit = napalm.base.helpers.regex_find_txt(
                r"maximum-prefix (\d+) \d+ \w+ \d+", neighbor_config, default=0
            )
            prefix_percent = napalm.base.helpers.regex_find_txt(
                r"maximum-prefix \d+ (\d+) \w+ \d+", neighbor_config, default=0
            )
            prefix_timeout = napalm.base.helpers.regex_find_txt(
                r"maximum-prefix \d+ \d+ \w+ (\d+)", neighbor_config, default=0
            )
            bgp_type = "external"
            if local_as:
                if local_as == peer_as:
                    bgp_type = "internal"
            elif bgp_asn == peer_as:
                bgp_type = "internal"

            bgp_config[group_name] = {
                "apply_groups": [],  # on IOS will always be empty list!
                "description": description,
                "local_as": local_as,
                "type": bgp_type,
                "import_policy": import_policy,
                "export_policy": export_policy,
                "local_address": local_address,
                "multipath": multipath,
                "multihop_ttl": multihop_ttl,
                "remote_as": peer_as,
                "remove_private_as": remove_private_as,
                "prefix_limit": build_prefix_limit(
                    afi, prefix_limit, prefix_percent, prefix_timeout
                ),
                "neighbors": bgp_group_neighbors.get(group_name, {}),
            }
        return bgp_config

    def get_bgp_neighbors(self):
        """BGP neighbor information.

        Supports both IPv4 and IPv6. vrf aware
        """
<<<<<<< HEAD
        supported_afi = ['ipv4 unicast', 'ipv4 multicast', 'ipv6 unicast', 'ipv6 multicast',
                         'vpnv4 unicast', 'vpnv6 unicast', 'ipv4 mdt']

        bgp_neighbor_data = dict()
        # vrfs where bgp is configured
        bgp_config_vrfs = []
=======
        supported_afi = ["ipv4", "ipv6"]

        bgp_neighbor_data = dict()
        bgp_neighbor_data["global"] = {}

>>>>>>> 5ebc91b8
        # get summary output from device
        cmd_bgp_all_sum = "show bgp all summary"
        summary_output = self._send_command(cmd_bgp_all_sum).strip()

        if "Invalid input detected" in summary_output:
            raise CommandErrorException("BGP is not running on this device")

        # get neighbor output from device
        neighbor_output = ""
        for afi in supported_afi:
<<<<<<< HEAD
            if afi in ['ipv4 unicast', 'ipv4 multicast', 'ipv6 unicast', 'ipv6 multicast']:
                cmd_bgp_neighbor = 'show bgp %s neighbors' % afi
                neighbor_output += self._send_command(cmd_bgp_neighbor).strip()
                # trailing newline required for parsing
                neighbor_output += "\n"
            elif afi in ['vpnv4 unicast', 'vpnv6 unicast', 'ipv4 mdt']:
                cmd_bgp_neighbor = 'show bgp %s all neighbors' % afi
                neighbor_output += self._send_command(cmd_bgp_neighbor).strip()
                # trailing newline required for parsing
                neighbor_output += "\n"
=======
            cmd_bgp_neighbor = "show bgp %s unicast neighbors" % afi
            neighbor_output += self._send_command(cmd_bgp_neighbor).strip()
            # trailing newline required for parsing
            neighbor_output += "\n"
>>>>>>> 5ebc91b8

        # Regular expressions used for parsing BGP summary
        parse_summary = {
            "patterns": [
                # For address family: IPv4 Unicast
<<<<<<< HEAD
                # variable afi contains both afi and safi, i.e 'IPv4 Unicast'
                {'regexp': re.compile(r'^For address family: (?P<afi>[\S ]+)$'),
                 'record': False},
=======
                {
                    "regexp": re.compile(r"^For address family: (?P<afi>\S+) "),
                    "record": False,
                },
>>>>>>> 5ebc91b8
                # Capture router_id and local_as values, e.g.:
                # BGP router identifier 10.0.1.1, local AS number 65000
                {
                    "regexp": re.compile(
                        r"^.* router identifier (?P<router_id>{}), "
                        r"local AS number (?P<local_as>{})".format(
                            IPV4_ADDR_REGEX, ASN_REGEX
                        )
                    ),
                    "record": False,
                },
                # Match neighbor summary row, capturing useful details and
                # discarding the 5 columns that we don't care about, e.g.:
                # Neighbor   V          AS MsgRcvd MsgSent   TblVer  InQ OutQ Up/Down  State/PfxRcd
                # 10.0.0.2   4       65000 1336020 64337701 1011343614    0    0 8w0d         3143
                {
                    "regexp": re.compile(
                        r"^\*?(?P<remote_addr>({})|({}))"
                        r"\s+\d+\s+(?P<remote_as>{})(\s+\S+){{5}}\s+"
                        r"(?P<uptime>(never)|\d+\S+)"
                        r"\s+(?P<accepted_prefixes>\d+)".format(
                            IPV4_ADDR_REGEX, IPV6_ADDR_REGEX, ASN_REGEX
                        )
                    ),
                    "record": True,
                },
                # Same as above, but for peer that are not Established, e.g.:
                # Neighbor      V       AS MsgRcvd MsgSent   TblVer  InQ OutQ Up/Down  State/PfxRcd
                # 192.168.0.2   4    65002       0       0        1    0    0 never    Active
                {
                    "regexp": re.compile(
                        r"^\*?(?P<remote_addr>({})|({}))"
                        r"\s+\d+\s+(?P<remote_as>{})(\s+\S+){{5}}\s+"
                        r"(?P<uptime>(never)|\d+\S+)\s+(?P<state>\D.*)".format(
                            IPV4_ADDR_REGEX, IPV6_ADDR_REGEX, ASN_REGEX
                        )
                    ),
                    "record": True,
                },
                # ipv6 peers often break accross rows because of the longer peer address,
                # match as above, but in separate expressions, e.g.:
                # Neighbor      V       AS MsgRcvd MsgSent   TblVer  InQ OutQ Up/Down  State/PfxRcd
                # 2001:DB8::4
                #               4    65004 9900690  612449 155362939    0    0 26w6d       36391
                {
                    "regexp": re.compile(
                        r"^\*?(?P<remote_addr>({})|({}))".format(
                            IPV4_ADDR_REGEX, IPV6_ADDR_REGEX
                        )
                    ),
                    "record": False,
                },
                {
                    "regexp": re.compile(
                        r"^\s+\d+\s+(?P<remote_as>{})(\s+\S+){{5}}\s+"
                        r"(?P<uptime>(never)|\d+\S+)"
                        r"\s+(?P<accepted_prefixes>\d+)".format(ASN_REGEX)
                    ),
                    "record": True,
                },
                # Same as above, but for peers that are not Established, e.g.:
                # Neighbor      V       AS MsgRcvd MsgSent   TblVer  InQ OutQ Up/Down  State/PfxRcd
                # 2001:DB8::3
                #               4    65003       0       0        1    0    0 never    Idle (Admin)
                {
                    "regexp": re.compile(
                        r"^\s+\d+\s+(?P<remote_as>{})(\s+\S+){{5}}\s+"
                        r"(?P<uptime>(never)|\d+\S+)\s+(?P<state>\D.*)".format(
                            ASN_REGEX
                        )
                    ),
                    "record": True,
                },
            ],
            "no_fill_fields": [
                "accepted_prefixes",
                "state",
                "uptime",
                "remote_as",
                "remote_addr",
            ],
        }

        parse_neighbors = {
            "patterns": [
                # Capture BGP neighbor is 10.0.0.2,  remote AS 65000, internal link
<<<<<<< HEAD
                {'regexp': re.compile(r'^BGP neighbor is (?P<remote_addr>({})|({})),'
                                      r'(\s+vrf (?P<vrf>\S+),)?'
                                      r'\s+remote AS (?P<remote_as>{}).*'.format(
                                            IPV4_ADDR_REGEX, IPV6_ADDR_REGEX, ASN_REGEX
                                      )),
                 'record': False},
=======
                {
                    "regexp": re.compile(
                        r"^BGP neighbor is (?P<remote_addr>({})|({})),"
                        r"\s+remote AS (?P<remote_as>{}).*".format(
                            IPV4_ADDR_REGEX, IPV6_ADDR_REGEX, ASN_REGEX
                        )
                    ),
                    "record": False,
                },
>>>>>>> 5ebc91b8
                # Capture description
                {
                    "regexp": re.compile(r"^\s+Description: (?P<description>.+)"),
                    "record": False,
                },
                # Capture remote_id, e.g.:
                # BGP version 4, remote router ID 10.0.1.2
                {
                    "regexp": re.compile(
                        r"^\s+BGP version \d+, remote router ID "
                        r"(?P<remote_id>{})".format(IPV4_ADDR_REGEX)
                    ),
                    "record": False,
                },
                # Capture state
                {
                    "regexp": re.compile(r"^\s+BGP state = (?P<state>\w+)"),
                    "record": False,
                },
                # Capture AFI and SAFI names, e.g.:
                # For address family: IPv4 Unicast
<<<<<<< HEAD
                {'regexp': re.compile(r'^\s+For address family: (?P<afi>[\S ]+)$'),
                 'record': False},
=======
                {
                    "regexp": re.compile(r"^\s+For address family: (?P<afi>\S+) "),
                    "record": False,
                },
>>>>>>> 5ebc91b8
                # Capture current sent and accepted prefixes, e.g.:
                #     Prefixes Current:          637213       3142 (Consumes 377040 bytes)
                {
                    "regexp": re.compile(
                        r"^\s+Prefixes Current:\s+(?P<sent_prefixes>\d+)\s+"
                        r"(?P<accepted_prefixes>\d+).*"
                    ),
                    "record": False,
                },
                # Capture received_prefixes if soft-reconfig is enabled for the peer
                {
                    "regexp": re.compile(
                        r"^\s+Saved (soft-reconfig):.+(?P<received_prefixes>\d+).*"
                    ),
                    "record": True,
                },
                # Otherwise, use the following as an end of row marker
                {
                    "regexp": re.compile(r"^\s+Local Policy Denied Prefixes:.+"),
                    "record": True,
                },
            ],
            # fields that should not be "filled down" across table rows
            "no_fill_fields": [
                "received_prefixes",
                "accepted_prefixes",
                "sent_prefixes",
            ],
        }

        # Parse outputs into a list of dicts
        summary_data = []
        summary_data_entry = {}

        for line in summary_output.splitlines():
            # check for matches against each pattern
            for item in parse_summary["patterns"]:
                match = item["regexp"].match(line)
                if match:
                    # a match was found, so update the temp entry with the match's groupdict
                    summary_data_entry.update(match.groupdict())
                    if item["record"]:
                        # Record indicates the last piece of data has been obtained; move
                        # on to next entry
                        summary_data.append(copy.deepcopy(summary_data_entry))
                        # remove keys that are listed in no_fill_fields before the next pass
                        for field in parse_summary["no_fill_fields"]:
                            try:
                                del summary_data_entry[field]
                            except KeyError:
                                pass
                    break

        neighbor_data = []
        neighbor_data_entry = {}
        for line in neighbor_output.splitlines():
            # check for matches against each pattern
            for item in parse_neighbors["patterns"]:
                match = item["regexp"].match(line)
                if match:
                    # a match was found, so update the temp entry with the match's groupdict
                    neighbor_data_entry.update(match.groupdict())
<<<<<<< HEAD
                    if item['record']:
                        # update list of vrfs where bgp is configured
                        if not neighbor_data_entry['vrf']:
                            vrf_to_add = 'global'
                        else:
                            vrf_to_add = neighbor_data_entry['vrf']
                        if vrf_to_add not in bgp_config_vrfs:
                            bgp_config_vrfs.append(vrf_to_add)
=======
                    if item["record"]:
>>>>>>> 5ebc91b8
                        # Record indicates the last piece of data has been obtained; move
                        # on to next entry
                        neighbor_data.append(copy.deepcopy(neighbor_data_entry))
                        # remove keys that are listed in no_fill_fields before the next pass
                        for field in parse_neighbors["no_fill_fields"]:
                            try:
                                del neighbor_data_entry[field]
                            except KeyError:
                                pass
                    break

        router_id = None

        for entry in summary_data:
            if not router_id:
                router_id = entry["router_id"]
            elif entry["router_id"] != router_id:
                raise ValueError

        # check the router_id looks like an ipv4 address
        router_id = napalm.base.helpers.ip(router_id, version=4)

        # create dict keys for vrfs where bgp is configured
        for vrf in bgp_config_vrfs:
            bgp_neighbor_data[vrf] = {}
            bgp_neighbor_data[vrf]['router_id'] = router_id
            bgp_neighbor_data[vrf]['peers'] = {}
        # add parsed data to output dict
<<<<<<< HEAD
=======
        bgp_neighbor_data["global"]["router_id"] = router_id
        bgp_neighbor_data["global"]["peers"] = {}
>>>>>>> 5ebc91b8
        for entry in summary_data:
            remote_addr = napalm.base.helpers.ip(entry["remote_addr"])
            afi = entry["afi"].lower()
            # check that we're looking at a supported afi
            if afi not in supported_afi:
                continue
            # get neighbor_entry out of neighbor data
            neighbor_entry = None
            for neighbor in neighbor_data:
                if (
                    neighbor["afi"].lower() == afi
                    and napalm.base.helpers.ip(neighbor["remote_addr"]) == remote_addr
                ):
                    neighbor_entry = neighbor
                    break
            # check for proper session data for the afi
            if neighbor_entry is None:
                continue
            elif not isinstance(neighbor_entry, dict):
                raise ValueError(
                    msg="Couldn't find neighbor data for %s in afi %s"
                    % (remote_addr, afi)
                )

            # check for admin down state
            try:
                if "(Admin)" in entry["state"]:
                    is_enabled = False
                else:
                    is_enabled = True
            except KeyError:
                is_enabled = True

            # parse uptime value
            uptime = self.bgp_time_conversion(entry["uptime"])

            # BGP is up if state is Established
            is_up = "Established" in neighbor_entry["state"]

            # check whether session is up for address family and get prefix count
            try:
                accepted_prefixes = int(entry["accepted_prefixes"])
            except (ValueError, KeyError):
                accepted_prefixes = -1

            # Only parse neighbor detailed data if BGP session is-up
            if is_up:
                try:
                    # overide accepted_prefixes with neighbor data if possible (since that's newer)
                    accepted_prefixes = int(neighbor_entry["accepted_prefixes"])
                except (ValueError, KeyError):
                    pass

                # try to get received prefix count, otherwise set to accepted_prefixes
                received_prefixes = neighbor_entry.get(
                    "received_prefixes", accepted_prefixes
                )

                # try to get sent prefix count and convert to int, otherwise set to -1
                sent_prefixes = int(neighbor_entry.get("sent_prefixes", -1))
            else:
                received_prefixes = -1
                sent_prefixes = -1
                uptime = -1

            # get description
            try:
                description = py23_compat.text_type(neighbor_entry["description"])
            except KeyError:
                description = ""

            # check the remote router_id looks like an ipv4 address
<<<<<<< HEAD
            remote_id = napalm.base.helpers.ip(neighbor_entry['remote_id'], version=4)

            # get vrf name, if None use 'global'
            if neighbor_entry['vrf']:
                vrf = neighbor_entry['vrf']
            else:
                vrf = 'global'

            if remote_addr not in bgp_neighbor_data[vrf]['peers']:
                bgp_neighbor_data[vrf]['peers'][remote_addr] = {
                    'local_as': napalm.base.helpers.as_number(entry['local_as']),
                    'remote_as': napalm.base.helpers.as_number(entry['remote_as']),
                    'remote_id': remote_id,
                    'is_up': is_up,
                    'is_enabled': is_enabled,
                    'description': description,
                    'uptime': uptime,
                    'address_family': {
=======
            remote_id = napalm.base.helpers.ip(neighbor_entry["remote_id"], version=4)

            if remote_addr not in bgp_neighbor_data["global"]["peers"]:
                bgp_neighbor_data["global"]["peers"][remote_addr] = {
                    "local_as": napalm.base.helpers.as_number(entry["local_as"]),
                    "remote_as": napalm.base.helpers.as_number(entry["remote_as"]),
                    "remote_id": remote_id,
                    "is_up": is_up,
                    "is_enabled": is_enabled,
                    "description": description,
                    "uptime": uptime,
                    "address_family": {
>>>>>>> 5ebc91b8
                        afi: {
                            "received_prefixes": received_prefixes,
                            "accepted_prefixes": accepted_prefixes,
                            "sent_prefixes": sent_prefixes,
                        }
                    },
                }
            else:
                # found previous data for matching remote_addr, but for different afi
<<<<<<< HEAD
                existing = bgp_neighbor_data[vrf]['peers'][remote_addr]
                assert afi not in existing['address_family']
=======
                existing = bgp_neighbor_data["global"]["peers"][remote_addr]
                assert afi not in existing["address_family"]
>>>>>>> 5ebc91b8
                # compare with existing values and croak if they don't match
                assert existing["local_as"] == napalm.base.helpers.as_number(
                    entry["local_as"]
                )
                assert existing["remote_as"] == napalm.base.helpers.as_number(
                    entry["remote_as"]
                )
                assert existing["remote_id"] == remote_id
                assert existing["is_enabled"] == is_enabled
                assert existing["description"] == description
                # merge other values in a sane manner
                existing["is_up"] = existing["is_up"] or is_up
                existing["uptime"] = max(existing["uptime"], uptime)
                existing["address_family"][afi] = {
                    "received_prefixes": received_prefixes,
                    "accepted_prefixes": accepted_prefixes,
                    "sent_prefixes": sent_prefixes,
                }
        return bgp_neighbor_data

    def get_bgp_neighbors_detail(self, neighbor_address=""):
        bgp_detail = defaultdict(lambda: defaultdict(lambda: []))

        raw_bgp_sum = self._send_command("show ip bgp all sum").strip()

        if "Invalid input detected" in raw_bgp_sum:
            raise CommandErrorException("BGP is not running on this device")

        bgp_sum = napalm.base.helpers.textfsm_extractor(
            self, "ip_bgp_all_sum", raw_bgp_sum
        )
        for neigh in bgp_sum:
            if neighbor_address and neighbor_address != neigh["neighbor"]:
                continue
            raw_bgp_neigh = self._send_command(
                "show ip bgp {} neigh {}".format(
                    AFI_COMMAND_MAP[neigh["addr_family"]], neigh["neighbor"]
                )
            )
            bgp_neigh = napalm.base.helpers.textfsm_extractor(
                self, "ip_bgp_neigh", raw_bgp_neigh
            )[0]
            details = {
                "up": neigh["up"] != "never",
                "local_as": napalm.base.helpers.as_number(neigh["local_as"]),
                "remote_as": napalm.base.helpers.as_number(neigh["remote_as"]),
                "router_id": napalm.base.helpers.ip(bgp_neigh["router_id"])
                if bgp_neigh["router_id"]
                else "",
                "local_address": napalm.base.helpers.ip(bgp_neigh["local_address"])
                if bgp_neigh["local_address"]
                else "",
                "local_address_configured": False,
                "local_port": napalm.base.helpers.as_number(bgp_neigh["local_port"])
                if bgp_neigh["local_port"]
                else 0,
                "routing_table": bgp_neigh["vrf"] if bgp_neigh["vrf"] else "global",
                "remote_address": napalm.base.helpers.ip(bgp_neigh["neighbor"]),
                "remote_port": napalm.base.helpers.as_number(bgp_neigh["remote_port"])
                if bgp_neigh["remote_port"]
                else 0,
                "multihop": False,
                "multipath": False,
                "remove_private_as": False,
                "import_policy": "",
                "export_policy": "",
                "input_messages": napalm.base.helpers.as_number(
                    bgp_neigh["msg_total_in"]
                )
                if bgp_neigh["msg_total_in"]
                else 0,
                "output_messages": napalm.base.helpers.as_number(
                    bgp_neigh["msg_total_out"]
                )
                if bgp_neigh["msg_total_out"]
                else 0,
                "input_updates": napalm.base.helpers.as_number(
                    bgp_neigh["msg_update_in"]
                )
                if bgp_neigh["msg_update_in"]
                else 0,
                "output_updates": napalm.base.helpers.as_number(
                    bgp_neigh["msg_update_out"]
                )
                if bgp_neigh["msg_update_out"]
                else 0,
                "messages_queued_out": napalm.base.helpers.as_number(neigh["out_q"]),
                "connection_state": bgp_neigh["bgp_state"],
                "previous_connection_state": "",
                "last_event": "",
                "suppress_4byte_as": (
                    bgp_neigh["four_byte_as"] != "advertised and received"
                    if bgp_neigh["four_byte_as"]
                    else False
                ),
                "local_as_prepend": False,
                "holdtime": napalm.base.helpers.as_number(bgp_neigh["holdtime"])
                if bgp_neigh["holdtime"]
                else 0,
                "configured_holdtime": 0,
                "keepalive": napalm.base.helpers.as_number(bgp_neigh["keepalive"])
                if bgp_neigh["keepalive"]
                else 0,
                "configured_keepalive": 0,
                "active_prefix_count": 0,
                "received_prefix_count": 0,
                "accepted_prefix_count": 0,
                "suppressed_prefix_count": 0,
                "advertised_prefix_count": 0,
                "flap_count": 0,
            }

            bgp_neigh_afi = napalm.base.helpers.textfsm_extractor(
                self, "ip_bgp_neigh_afi", raw_bgp_neigh
            )
            if len(bgp_neigh_afi) > 1:
                bgp_neigh_afi = bgp_neigh_afi[1]
                details.update(
                    {
                        "local_address_configured": bgp_neigh_afi["local_addr_conf"]
                        != "",
                        "multipath": bgp_neigh_afi["multipaths"] != "0",
                        "import_policy": bgp_neigh_afi["policy_in"],
                        "export_policy": bgp_neigh_afi["policy_out"],
                        "last_event": (
                            bgp_neigh_afi["last_event"]
                            if bgp_neigh_afi["last_event"] != "never"
                            else ""
                        ),
                        "active_prefix_count": napalm.base.helpers.as_number(
                            bgp_neigh_afi["bestpaths"]
                        ),
                        "received_prefix_count": napalm.base.helpers.as_number(
                            bgp_neigh_afi["prefix_curr_in"]
                        )
                        + napalm.base.helpers.as_number(
                            bgp_neigh_afi["rejected_prefix_in"]
                        ),
                        "accepted_prefix_count": napalm.base.helpers.as_number(
                            bgp_neigh_afi["prefix_curr_in"]
                        ),
                        "suppressed_prefix_count": napalm.base.helpers.as_number(
                            bgp_neigh_afi["rejected_prefix_in"]
                        ),
                        "advertised_prefix_count": napalm.base.helpers.as_number(
                            bgp_neigh_afi["prefix_curr_out"]
                        ),
                        "flap_count": napalm.base.helpers.as_number(
                            bgp_neigh_afi["flap_count"]
                        ),
                    }
                )
            else:
                bgp_neigh_afi = bgp_neigh_afi[0]
                details.update(
                    {
                        "import_policy": bgp_neigh_afi["policy_in"],
                        "export_policy": bgp_neigh_afi["policy_out"],
                    }
                )
            bgp_detail[details["routing_table"]][details["remote_as"]].append(details)
        return bgp_detail

    def get_interfaces_counters(self):
        """
        Return interface counters and errors.

        'tx_errors': int,
        'rx_errors': int,
        'tx_discards': int,
        'rx_discards': int,
        'tx_octets': int,
        'rx_octets': int,
        'tx_unicast_packets': int,
        'rx_unicast_packets': int,
        'tx_multicast_packets': int,
        'rx_multicast_packets': int,
        'tx_broadcast_packets': int,
        'rx_broadcast_packets': int,

        Currently doesn't determine output broadcasts, multicasts
        """
        counters = {}
        command = "show interfaces"
        output = self._send_command(command)
        sh_int_sum_cmd = "show interface summary"
        sh_int_sum_cmd_out = self._send_command(sh_int_sum_cmd)

        # Break output into per-interface sections
        interface_strings = re.split(r".* line protocol is .*", output, flags=re.M)
        header_strings = re.findall(r".* line protocol is .*", output, flags=re.M)

        empty = interface_strings.pop(0).strip()
        if empty:
            raise ValueError("Unexpected output from: {}".format(command))

        # Parse out the interface names
        intf = []
        for intf_line in header_strings:
            interface, _ = re.split(r" is .* line protocol is ", intf_line)
            intf.append(interface.strip())

        if len(intf) != len(interface_strings):
            raise ValueError("Unexpected output from: {}".format(command))

        # Re-join interface names with interface strings
        for interface, interface_str in zip(intf, interface_strings):
            counters.setdefault(interface, {})
            for line in interface_str.splitlines():
                if "packets input" in line:
                    # '0 packets input, 0 bytes, 0 no buffer'
                    match = re.search(r"(\d+) packets input.* (\d+) bytes", line)
                    counters[interface]["rx_unicast_packets"] = int(match.group(1))
                    counters[interface]["rx_octets"] = int(match.group(2))
                elif "broadcast" in line:
                    # 'Received 0 broadcasts (0 multicasts)'
                    # 'Received 264071 broadcasts (39327 IP multicasts)'
                    # 'Received 338 broadcasts, 0 runts, 0 giants, 0 throttles'
                    match = re.search(
                        r"Received (\d+) broadcasts.*(\d+).*multicasts", line
                    )
                    alt_match = re.search(r"Received (\d+) broadcasts.*", line)
                    if match:
                        counters[interface]["rx_broadcast_packets"] = int(
                            match.group(1)
                        )
                        counters[interface]["rx_multicast_packets"] = int(
                            match.group(2)
                        )
                    elif alt_match:
                        counters[interface]["rx_broadcast_packets"] = int(
                            alt_match.group(1)
                        )
                        counters[interface]["rx_multicast_packets"] = -1
                    else:
                        counters[interface]["rx_broadcast_packets"] = -1
                        counters[interface]["rx_multicast_packets"] = -1
                elif "packets output" in line:
                    # '0 packets output, 0 bytes, 0 underruns'
                    match = re.search(r"(\d+) packets output.* (\d+) bytes", line)
                    counters[interface]["tx_unicast_packets"] = int(match.group(1))
                    counters[interface]["tx_octets"] = int(match.group(2))
                    counters[interface]["tx_broadcast_packets"] = -1
                    counters[interface]["tx_multicast_packets"] = -1
                elif "input errors" in line:
                    # '0 input errors, 0 CRC, 0 frame, 0 overrun, 0 ignored'
                    match = re.search(r"(\d+) input errors", line)
                    counters[interface]["rx_errors"] = int(match.group(1))
                    counters[interface]["rx_discards"] = -1
                elif "output errors" in line:
                    # '0 output errors, 0 collisions, 1 interface resets'
                    match = re.search(r"(\d+) output errors", line)
                    counters[interface]["tx_errors"] = int(match.group(1))
                    counters[interface]["tx_discards"] = -1
            for line in sh_int_sum_cmd_out.splitlines():
                if interface in line:
                    # Line is tabular output with columns
                    # Interface  IHQ  IQD  OHQ  OQD  RXBS  RXPS  TXBS  TXPS  TRTL
                    # where columns (excluding interface) are integers
                    regex = (
                        r"\b"
                        + interface
                        + r"\b\s+(\d+)\s+(?P<IQD>\d+)\s+(\d+)"
                        + r"\s+(?P<OQD>\d+)\s+(\d+)\s+(\d+)"
                        + r"\s+(\d+)\s+(\d+)\s+(\d+)"
                    )
                    match = re.search(regex, line)
                    if match:
                        counters[interface]["rx_discards"] = int(match.group("IQD"))
                        counters[interface]["tx_discards"] = int(match.group("OQD"))

        return counters

    def get_environment(self):
        """
        Get environment facts.

        power and fan are currently not implemented
        cpu is using 1-minute average
        cpu hard-coded to cpu0 (i.e. only a single CPU)
        """
        environment = {}
        cpu_cmd = "show proc cpu"
        mem_cmd = "show memory statistics"
        temp_cmd = "show env temperature status"

        output = self._send_command(cpu_cmd)
        environment.setdefault("cpu", {})
        environment["cpu"][0] = {}
        environment["cpu"][0]["%usage"] = 0.0
        for line in output.splitlines():
            if "CPU utilization" in line:
                # CPU utilization for five seconds: 2%/0%; one minute: 2%; five minutes: 1%
                cpu_regex = r"^.*one minute: (\d+)%; five.*$"
                match = re.search(cpu_regex, line)
                environment["cpu"][0]["%usage"] = float(match.group(1))
                break

        output = self._send_command(mem_cmd)
        for line in output.splitlines():
            if "Processor" in line:
                _, _, proc_total_mem, proc_used_mem, _ = line.split()[:5]
            elif "I/O" in line or "io" in line:
                _, _, io_total_mem, io_used_mem, _ = line.split()[:5]
        total_mem = int(proc_total_mem) + int(io_total_mem)
        used_mem = int(proc_used_mem) + int(io_used_mem)
        environment.setdefault("memory", {})
        environment["memory"]["used_ram"] = used_mem
        environment["memory"]["available_ram"] = total_mem

        environment.setdefault("temperature", {})
        re_temp_value = re.compile("(.*) Temperature Value")
        # The 'show env temperature status' is not ubiquitous in Cisco IOS
        output = self._send_command(temp_cmd)
        if "% Invalid" not in output:
            for line in output.splitlines():
                m = re_temp_value.match(line)
                if m is not None:
                    temp_name = m.group(1).lower()
                    temp_value = float(line.split(":")[1].split()[0])
                    env_value = {
                        "is_alert": False,
                        "is_critical": False,
                        "temperature": temp_value,
                    }
                    environment["temperature"][temp_name] = env_value
                elif "Yellow Threshold" in line:
                    system_temp_alert = float(line.split(":")[1].split()[0])
                    if temp_value > system_temp_alert:
                        env_value["is_alert"] = True
                elif "Red Threshold" in line:
                    system_temp_crit = float(line.split(":")[1].split()[0])
                    if temp_value > system_temp_crit:
                        env_value["is_critical"] = True
        else:
            env_value = {"is_alert": False, "is_critical": False, "temperature": -1.0}
            environment["temperature"]["invalid"] = env_value

        # Initialize 'power' and 'fan' to default values (not implemented)
        environment.setdefault("power", {})
        environment["power"]["invalid"] = {
            "status": True,
            "output": -1.0,
            "capacity": -1.0,
        }
        environment.setdefault("fans", {})
        environment["fans"]["invalid"] = {"status": True}

        return environment

    def get_arp_table(self, vrf=""):
        """
        Get arp table information.

        Return a list of dictionaries having the following set of keys:
            * interface (string)
            * mac (string)
            * ip (string)
            * age (float)

        For example::
            [
                {
                    'interface' : 'MgmtEth0/RSP0/CPU0/0',
                    'mac'       : '5c:5e:ab:da:3c:f0',
                    'ip'        : '172.17.17.1',
                    'age'       : 1454496274.84
                },
                {
                    'interface': 'MgmtEth0/RSP0/CPU0/0',
                    'mac'       : '66:0e:94:96:e0:ff',
                    'ip'        : '172.17.17.2',
                    'age'       : 1435641582.49
                }
            ]
        """
        if vrf:
            command = 'show arp vrf {} | exclude Incomplete'.format(vrf)
        else:
            command = 'show arp | exclude Incomplete'

        arp_table = []

        output = self._send_command(command)

        # Skip the first line which is a header
        output = output.split("\n")
        output = output[1:]

        for line in output:
            if len(line) == 0:
                return {}
            if len(line.split()) == 5:
                # Static ARP entries have no interface
                # Internet  10.0.0.1                -   0010.2345.1cda  ARPA
                interface = ""
                protocol, address, age, mac, eth_type = line.split()
            elif len(line.split()) == 6:
                protocol, address, age, mac, eth_type, interface = line.split()
            else:
                raise ValueError("Unexpected output from: {}".format(line.split()))

            try:
                if age == "-":
                    age = 0
                age = float(age)
            except ValueError:
                raise ValueError("Unable to convert age value to float: {}".format(age))

            # Validate we matched correctly
            if not re.search(RE_IPADDR, address):
                raise ValueError("Invalid IP Address detected: {}".format(address))
            if not re.search(RE_MAC, mac):
                raise ValueError("Invalid MAC Address detected: {}".format(mac))
            entry = {
                "interface": interface,
                "mac": napalm.base.helpers.mac(mac),
                "ip": address,
                "age": age,
            }
            arp_table.append(entry)
        return arp_table

    def cli(self, commands):
        """
        Execute a list of commands and return the output in a dictionary format using the command
        as the key.

        Example input:
        ['show clock', 'show calendar']

        Output example:
        {   'show calendar': u'22:02:01 UTC Thu Feb 18 2016',
            'show clock': u'*22:01:51.165 UTC Thu Feb 18 2016'}

        """
        cli_output = dict()
        if type(commands) is not list:
            raise TypeError("Please enter a valid list of commands!")

        for command in commands:
            output = self._send_command(command)
            cli_output.setdefault(command, {})
            cli_output[command] = output

        return cli_output

    def get_ntp_peers(self):
        """Implementation of get_ntp_peers for IOS."""
        ntp_stats = self.get_ntp_stats()

        return {
            ntp_peer.get("remote"): {}
            for ntp_peer in ntp_stats
            if ntp_peer.get("remote")
        }

    def get_ntp_servers(self):
        """Implementation of get_ntp_servers for IOS.

        Returns the NTP servers configuration as dictionary.
        The keys of the dictionary represent the IP Addresses of the servers.
        Inner dictionaries do not have yet any available keys.
        Example::
            {
                '192.168.0.1': {},
                '17.72.148.53': {},
                '37.187.56.220': {},
                '162.158.20.18': {}
            }
        """
        ntp_servers = {}
        command = "show run | include ntp server"
        output = self._send_command(command)

        for line in output.splitlines():
            split_line = line.split()
            if "vrf" == split_line[2]:
                ntp_servers[split_line[4]] = {}
            else:
                ntp_servers[split_line[2]] = {}

        return ntp_servers

    def get_ntp_stats(self):
        """Implementation of get_ntp_stats for IOS."""
        ntp_stats = []

        command = "show ntp associations"
        output = self._send_command(command)

        for line in output.splitlines():
            # Skip first two lines and last line of command output
            if line == "" or "address" in line or "sys.peer" in line:
                continue

            if "%NTP is not enabled" in line:
                return []

            elif len(line.split()) == 9:
                address, ref_clock, st, when, poll, reach, delay, offset, disp = (
                    line.split()
                )
                address_regex = re.match(r"(\W*)([0-9.*]*)", address)
            try:
                ntp_stats.append(
                    {
                        "remote": py23_compat.text_type(address_regex.group(2)),
                        "synchronized": ("*" in address_regex.group(1)),
                        "referenceid": py23_compat.text_type(ref_clock),
                        "stratum": int(st),
                        "type": "-",
                        "when": py23_compat.text_type(when),
                        "hostpoll": int(poll),
                        "reachability": int(reach),
                        "delay": float(delay),
                        "offset": float(offset),
                        "jitter": float(disp),
                    }
                )
            except Exception:
                continue

        return ntp_stats

    def get_mac_address_table(self):
        """
        Returns a lists of dictionaries. Each dictionary represents an entry in the MAC Address
        Table, having the following keys
            * mac (string)
            * interface (string)
            * vlan (int)
            * active (boolean)
            * static (boolean)
            * moves (int)
            * last_move (float)

        Format1:
        Destination Address  Address Type  VLAN  Destination Port
        -------------------  ------------  ----  --------------------
        6400.f1cf.2cc6          Dynamic       1     Wlan-GigabitEthernet0

        Cat 6500:
        Legend: * - primary entry
                age - seconds since last seen
                n/a - not available

          vlan   mac address     type    learn     age              ports
        ------+----------------+--------+-----+----------+--------------------------
        *  999  1111.2222.3333   dynamic  Yes          0   Port-channel1
           999  1111.2222.3333   dynamic  Yes          0   Port-channel1

        Cat 4948
        Unicast Entries
         vlan   mac address     type        protocols               port
        -------+---------------+--------+---------------------+--------------------
         999    1111.2222.3333   dynamic ip                    Port-channel1

        Cat 2960
        Mac Address Table
        -------------------------------------------

        Vlan    Mac Address       Type        Ports
        ----    -----------       --------    -----
        All    1111.2222.3333    STATIC      CPU
        """

        RE_MACTABLE_DEFAULT = r"^" + MAC_REGEX
        RE_MACTABLE_6500_1 = r"^\*\s+{}\s+{}\s+".format(
            VLAN_REGEX, MAC_REGEX
        )  # 7 fields
        RE_MACTABLE_6500_2 = r"^{}\s+{}\s+".format(VLAN_REGEX, MAC_REGEX)  # 6 fields
        RE_MACTABLE_6500_3 = r"^\s{51}\S+"  # Fill down prior
        RE_MACTABLE_6500_4 = r"^R\s+{}\s+.*Router".format(
            VLAN_REGEX, MAC_REGEX
        )  # Router field
        RE_MACTABLE_6500_5 = r"^R\s+N/A\s+{}.*Router".format(
            MAC_REGEX
        )  # Router skipped
        RE_MACTABLE_4500_1 = r"^{}\s+{}\s+".format(VLAN_REGEX, MAC_REGEX)  # 5 fields
        RE_MACTABLE_4500_2 = r"^\s{32,34}\S+"  # Fill down prior
        RE_MACTABLE_4500_3 = r"^{}\s+{}\s+".format(
            INT_REGEX, MAC_REGEX
        )  # Matches PHY int
        RE_MACTABLE_2960_1 = r"^All\s+{}".format(MAC_REGEX)
        RE_MACTABLE_GEN_1 = r"^{}\s+{}\s+".format(
            VLAN_REGEX, MAC_REGEX
        )  # 4 fields-2960/4500

        def process_mac_fields(vlan, mac, mac_type, interface):
            """Return proper data for mac address fields."""
            if mac_type.lower() in ["self", "static", "system"]:
                static = True
                if vlan.lower() == "all":
                    vlan = 0
                if (
                    interface.lower() == "cpu"
                    or re.search(r"router", interface.lower())
                    or re.search(r"switch", interface.lower())
                ):
                    interface = ""
            else:
                static = False

            return {
                "mac": napalm.base.helpers.mac(mac),
                "interface": self._canonical_int(interface),
                "vlan": int(vlan),
                "static": static,
                "active": True,
                "moves": -1,
                "last_move": -1.0,
            }

        mac_address_table = []
        command = IOS_COMMANDS["show_mac_address"]
        output = self._send_command(command)

        # Skip the header lines
        output = re.split(r"^----.*", output, flags=re.M)[1:]
        output = "\n".join(output).strip()
        # Strip any leading asterisks
        output = re.sub(r"^\*", "", output, flags=re.M)
        fill_down_vlan = fill_down_mac = fill_down_mac_type = ""
        for line in output.splitlines():
            # Cat6500 one off and 4500 multicast format
            if re.search(RE_MACTABLE_6500_3, line) or re.search(
                RE_MACTABLE_4500_2, line
            ):
                interface = line.strip()
                if "," in interface:
                    interfaces = interface.split(",")
                else:
                    interfaces = [interface]
                for single_interface in interfaces:
                    mac_address_table.append(
                        process_mac_fields(
                            fill_down_vlan,
                            fill_down_mac,
                            fill_down_mac_type,
                            single_interface,
                        )
                    )
                continue
            line = line.strip()
            if line == "":
                continue
            if re.search(r"^---", line):
                # Convert any '---' to VLAN 0
                line = re.sub(r"^---", "0", line, flags=re.M)

            # Format1
            if re.search(RE_MACTABLE_DEFAULT, line):
                if len(line.split()) == 4:
                    mac, mac_type, vlan, interface = line.split()
                    mac_address_table.append(
                        process_mac_fields(vlan, mac, mac_type, interface)
                    )
                else:
                    raise ValueError("Unexpected output from: {}".format(line.split()))
            # Cat6500 format
            elif (
                re.search(RE_MACTABLE_6500_1, line)
                or re.search(RE_MACTABLE_6500_2, line)
            ) and len(line.split()) >= 6:
                if len(line.split()) == 7:
                    _, vlan, mac, mac_type, _, _, interface = line.split()
                elif len(line.split()) == 6:
                    vlan, mac, mac_type, _, _, interface = line.split()
                if "," in interface:
                    interfaces = interface.split(",")
                    fill_down_vlan = vlan
                    fill_down_mac = mac
                    fill_down_mac_type = mac_type
                    for single_interface in interfaces:
                        mac_address_table.append(
                            process_mac_fields(vlan, mac, mac_type, single_interface)
                        )
                else:
                    mac_address_table.append(
                        process_mac_fields(vlan, mac, mac_type, interface)
                    )
            # Cat4500 format
            elif re.search(RE_MACTABLE_4500_1, line) and len(line.split()) == 5:
                vlan, mac, mac_type, _, interface = line.split()
                mac_address_table.append(
                    process_mac_fields(vlan, mac, mac_type, interface)
                )
            # Cat4500 w/PHY interface in Mac Table. Vlan will be -1.
            elif re.search(RE_MACTABLE_4500_3, line) and len(line.split()) == 5:
                interface, mac, mac_type, _, _ = line.split()
                interface = canonical_interface_name(interface)
                vlan = "-1"
                mac_address_table.append(
                    process_mac_fields(vlan, mac, mac_type, interface)
                )
            # Cat2960 format - ignore extra header line
            elif re.search(r"^Vlan\s+Mac Address\s+", line):
                continue
            # Cat2960 format (Cat4500 format multicast entries)
            elif (
                re.search(RE_MACTABLE_2960_1, line)
                or re.search(RE_MACTABLE_GEN_1, line)
            ) and len(line.split()) == 4:
                vlan, mac, mac_type, interface = line.split()
                if "," in interface:
                    interfaces = interface.split(",")
                    fill_down_vlan = vlan
                    fill_down_mac = mac
                    fill_down_mac_type = mac_type
                    for single_interface in interfaces:
                        mac_address_table.append(
                            process_mac_fields(vlan, mac, mac_type, single_interface)
                        )
                else:
                    mac_address_table.append(
                        process_mac_fields(vlan, mac, mac_type, interface)
                    )
            # 4500 in case of unused Vlan 1.
            elif re.search(RE_MACTABLE_4500_1, line) and len(line.split()) == 3:
                vlan, mac, mac_type = line.split()
                mac_address_table.append(
                    process_mac_fields(vlan, mac, mac_type, interface="")
                )
            # 4500 w/PHY interface in Multicast table. Vlan will be -1.
            elif re.search(RE_MACTABLE_4500_3, line) and len(line.split()) == 4:
                vlan, mac, mac_type, interface = line.split()
                vlan = "-1"
                mac_address_table.append(
                    process_mac_fields(vlan, mac, mac_type, interface)
                )
            elif re.search(RE_MACTABLE_6500_4, line) and len(line.split()) == 7:
                line = re.sub(r"^R\s+", "", line)
                vlan, mac, mac_type, _, _, interface = line.split()
                mac_address_table.append(
                    process_mac_fields(vlan, mac, mac_type, interface)
                )
                continue
            elif re.search(RE_MACTABLE_6500_5, line):
                line = re.sub(r"^R\s+", "", line)
                vlan, mac, mac_type, _, _, interface = line.split()
                # Convert 'N/A' VLAN to to 0
                vlan = re.sub(r"N/A", "0", vlan)
                mac_address_table.append(
                    process_mac_fields(vlan, mac, mac_type, interface)
                )
                continue
            elif re.search(r"Total Mac Addresses", line):
                continue
            elif re.search(r"Multicast Entries", line):
                continue
            elif re.search(r"vlan.*mac.*address.*type.*", line):
                continue
            elif re.search(
                r"Displaying entries from active supervisor:\s+\w+\s+\[\d\]:", line
            ):
                continue
            else:
                raise ValueError("Unexpected output from: {}".format(repr(line)))

        return mac_address_table

    def get_probes_config(self):
        probes = {}
        probes_regex = (
            r"ip\s+sla\s+(?P<id>\d+)\n"
            r"\s+(?P<probe_type>\S+)\s+(?P<probe_args>.*\n).*"
            r"\s+tag\s+(?P<name>\S+)\n.*"
            r"\s+history\s+buckets-kept\s+(?P<probe_count>\d+)\n.*"
            r"\s+frequency\s+(?P<interval>\d+)$"
        )
        probe_args = {
            "icmp-echo": r"^(?P<target>\S+)\s+source-(?:ip|interface)\s+(?P<source>\S+)$"
        }
        probe_type_map = {"icmp-echo": "icmp-ping"}
        command = "show run | include ip sla [0-9]"
        output = self._send_command(command)
        for match in re.finditer(probes_regex, output, re.M):
            probe = match.groupdict()
            if probe["probe_type"] not in probe_args:
                # Probe type not supported yet
                continue
            probe_args_match = re.match(
                probe_args[probe["probe_type"]], probe["probe_args"]
            )
            probe_data = probe_args_match.groupdict()
            probes[probe["id"]] = {
                probe["name"]: {
                    "probe_type": probe_type_map[probe["probe_type"]],
                    "target": probe_data["target"],
                    "source": probe_data["source"],
                    "probe_count": int(probe["probe_count"]),
                    "test_interval": int(probe["interval"]),
                }
            }

        return probes

    def get_snmp_information(self):
        """
        Returns a dict of dicts

        Example Output:

        {   'chassis_id': u'Asset Tag 54670',
        'community': {   u'private': {   'acl': u'12', 'mode': u'rw'},
                         u'public': {   'acl': u'11', 'mode': u'ro'},
                         u'public_named_acl': {   'acl': u'ALLOW-SNMP-ACL',
                                                  'mode': u'ro'},
                         u'public_no_acl': {   'acl': u'N/A', 'mode': u'ro'}},
        'contact': u'Joe Smith',
        'location': u'123 Anytown USA Rack 404'}

        """
        # default values
        snmp_dict = {
            "chassis_id": "unknown",
            "community": {},
            "contact": "unknown",
            "location": "unknown",
        }
        command = "show run | include snmp-server"
        output = self._send_command(command)
        for line in output.splitlines():
            fields = line.split()
            if "snmp-server community" in line:
                name = fields[2]
                if "community" not in snmp_dict.keys():
                    snmp_dict.update({"community": {}})
                snmp_dict["community"].update({name: {}})
                try:
                    snmp_dict["community"][name].update({"mode": fields[3].lower()})
                except IndexError:
                    snmp_dict["community"][name].update({"mode": "N/A"})
                try:
                    snmp_dict["community"][name].update({"acl": fields[4]})
                except IndexError:
                    snmp_dict["community"][name].update({"acl": "N/A"})
            elif "snmp-server location" in line:
                snmp_dict["location"] = " ".join(fields[2:])
            elif "snmp-server contact" in line:
                snmp_dict["contact"] = " ".join(fields[2:])
            elif "snmp-server chassis-id" in line:
                snmp_dict["chassis_id"] = " ".join(fields[2:])
        # If SNMP Chassis wasn't found; obtain using direct command
        if snmp_dict["chassis_id"] == "unknown":
            command = "show snmp chassis"
            snmp_chassis = self._send_command(command)
            snmp_dict["chassis_id"] = snmp_chassis
        return snmp_dict

    def get_users(self):
        """
        Returns a dictionary with the configured users.
        The keys of the main dictionary represents the username.
        The values represent the details of the user,
        represented by the following keys:

            * level (int)
            * password (str)
            * sshkeys (list)

        *Note: sshkeys on ios is the ssh key fingerprint

        The level is an integer between 0 and 15, where 0 is the
        lowest access and 15 represents full access to the device.
        """
        username_regex = (
            r"^username\s+(?P<username>\S+)\s+(?:privilege\s+(?P<priv_level>\S+)"
            r"\s+)?(?:secret \d+\s+(?P<pwd_hash>\S+))?$"
        )
        pub_keychain_regex = (
            r"^\s+username\s+(?P<username>\S+)(?P<keys>(?:\n\s+key-hash\s+"
            r"(?P<hash_type>\S+)\s+(?P<hash>\S+)(?:\s+\S+)?)+)$"
        )
        users = {}
        command = "show run | section username"
        output = self._send_command(command)
        for match in re.finditer(username_regex, output, re.M):
            users[match.groupdict()["username"]] = {
                "level": int(match.groupdict()["priv_level"])
                if match.groupdict()["priv_level"]
                else 1,
                "password": match.groupdict()["pwd_hash"]
                if match.groupdict()["pwd_hash"]
                else "",
                "sshkeys": [],
            }
        for match in re.finditer(pub_keychain_regex, output, re.M):
            if match.groupdict()["username"] not in users:
                continue
            users[match.groupdict()["username"]]["sshkeys"] = list(
                map(
                    lambda s: s.strip()[9:],
                    filter(None, match.groupdict()["keys"].splitlines()),
                )
            )
        return users

    def ping(
        self,
        destination,
        source=C.PING_SOURCE,
        ttl=C.PING_TTL,
        timeout=C.PING_TIMEOUT,
        size=C.PING_SIZE,
        count=C.PING_COUNT,
        vrf=C.PING_VRF,
    ):
        """
        Execute ping on the device and returns a dictionary with the result.

        Output dictionary has one of following keys:
            * success
            * error
        In case of success, inner dictionary will have the followin keys:
            * probes_sent (int)
            * packet_loss (int)
            * rtt_min (float)
            * rtt_max (float)
            * rtt_avg (float)
            * rtt_stddev (float)
            * results (list)
        'results' is a list of dictionaries with the following keys:
            * ip_address (str)
            * rtt (float)
        """
        ping_dict = {}
        # vrf needs to be right after the ping command
        if vrf:
            command = "ping vrf {} {}".format(vrf, destination)
        else:
            command = "ping {}".format(destination)
        command += " timeout {}".format(timeout)
        command += " size {}".format(size)
        command += " repeat {}".format(count)
        if source != "":
            command += " source {}".format(source)

        output = self._send_command(command)
        if "%" in output:
            ping_dict["error"] = output
        elif "Sending" in output:
            ping_dict["success"] = {
                "probes_sent": 0,
                "packet_loss": 0,
                "rtt_min": 0.0,
                "rtt_max": 0.0,
                "rtt_avg": 0.0,
                "rtt_stddev": 0.0,
                "results": [],
            }

            for line in output.splitlines():
                if "Success rate is" in line:
                    sent_and_received = re.search(r"\((\d*)/(\d*)\)", line)
                    probes_sent = int(sent_and_received.group(2))
                    probes_received = int(sent_and_received.group(1))
                    ping_dict["success"]["probes_sent"] = probes_sent
                    ping_dict["success"]["packet_loss"] = probes_sent - probes_received
                    # If there were zero valid response packets, we are done
                    if "Success rate is 0 " in line:
                        break

                    min_avg_max = re.search(r"(\d*)/(\d*)/(\d*)", line)
                    ping_dict["success"].update(
                        {
                            "rtt_min": float(min_avg_max.group(1)),
                            "rtt_avg": float(min_avg_max.group(2)),
                            "rtt_max": float(min_avg_max.group(3)),
                        }
                    )
                    results_array = []
                    for i in range(probes_received):
                        results_array.append(
                            {
                                "ip_address": py23_compat.text_type(destination),
                                "rtt": 0.0,
                            }
                        )
                    ping_dict["success"].update({"results": results_array})

        return ping_dict

    def traceroute(
        self,
        destination,
        source=C.TRACEROUTE_SOURCE,
        ttl=C.TRACEROUTE_TTL,
        timeout=C.TRACEROUTE_TIMEOUT,
        vrf=C.TRACEROUTE_VRF,
    ):
        """
        Executes traceroute on the device and returns a dictionary with the result.

        :param destination: Host or IP Address of the destination
        :param source (optional): Use a specific IP Address to execute the traceroute
        :param ttl (optional): Maimum number of hops -> int (0-255)
        :param timeout (optional): Number of seconds to wait for response -> int (1-3600)

        Output dictionary has one of the following keys:

            * success
            * error

        In case of success, the keys of the dictionary represent the hop ID, while values are
        dictionaries containing the probes results:
            * rtt (float)
            * ip_address (str)
            * host_name (str)
        """

        # vrf needs to be right after the traceroute command
        if vrf:
            command = "traceroute vrf {} {}".format(vrf, destination)
        else:
            command = "traceroute {}".format(destination)
        if source:
            command += " source {}".format(source)
        if ttl:
            if isinstance(ttl, int) and 0 <= timeout <= 255:
                command += " ttl 0 {}".format(str(ttl))
        if timeout:
            # Timeout should be an integer between 1 and 3600
            if isinstance(timeout, int) and 1 <= timeout <= 3600:
                command += " timeout {}".format(str(timeout))

        # Calculation to leave enough time for traceroute to complete assumes send_command
        # delay of .2 seconds.
        max_loops = (5 * ttl * timeout) + 150
        if max_loops < 500:  # Make sure max_loops isn't set artificially low
            max_loops = 500
        output = self.device.send_command(command, max_loops=max_loops)

        # Prepare return dict
        traceroute_dict = dict()
        if re.search("Unrecognized host or address", output):
            traceroute_dict["error"] = "unknown host %s" % destination
            return traceroute_dict
        else:
            traceroute_dict["success"] = dict()

        results = dict()
        # Find all hops
        hops = re.findall(r"\n\s+[0-9]{1,3}\s", output)
        for hop in hops:
            # Search for hop in the output
            hop_match = re.search(hop, output)
            # Find the start index for hop
            start_index = hop_match.start()
            # If this is last hop
            if hops.index(hop) + 1 == len(hops):
                # Set the stop index for hop to len of output
                stop_index = len(output)
            # else, find the start index for next hop
            else:
                next_hop_match = re.search(hops[hops.index(hop) + 1], output)
                stop_index = next_hop_match.start()
                # Now you have the start and stop index for each hop
                # and you can parse the probes
            # Set the hop_variable, and remove spaces between msec for easier matching
            hop_string = output[start_index:stop_index].replace(" msec", "msec")
            hop_list = hop_string.split()
            current_hop = int(hop_list.pop(0))
            # Prepare dictionary for each hop (assuming there are 3 probes in each hop)
            results[current_hop] = dict()
            results[current_hop]["probes"] = dict()
            results[current_hop]["probes"][1] = {
                "rtt": float(),
                "ip_address": "",
                "host_name": "",
            }
            results[current_hop]["probes"][2] = {
                "rtt": float(),
                "ip_address": "",
                "host_name": "",
            }
            results[current_hop]["probes"][3] = {
                "rtt": float(),
                "ip_address": "",
                "host_name": "",
            }
            current_probe = 1
            ip_address = ""
            host_name = ""
            while hop_list:
                current_element = hop_list.pop(0)
                # If current_element is * move index in dictionary to next probe
                if current_element == "*":
                    current_probe += 1
                # If current_element contains msec record the entry for probe
                elif "msec" in current_element:
                    ip_address = py23_compat.text_type(ip_address)
                    host_name = py23_compat.text_type(host_name)
                    rtt = float(current_element.replace("msec", ""))
                    results[current_hop]["probes"][current_probe][
                        "ip_address"
                    ] = ip_address
                    results[current_hop]["probes"][current_probe][
                        "host_name"
                    ] = host_name
                    results[current_hop]["probes"][current_probe]["rtt"] = rtt
                    # After recording the entry move the index to next probe
                    current_probe += 1
                # If element contains '(' and ')', the output format is 'FQDN (IP_ADDRESS)'
                # Save the IP address
                elif "(" in current_element:
                    ip_address = current_element.replace("(", "").replace(")", "")
                # Save the probe's ip_address and host_name
                else:
                    host_name = current_element
                    ip_address = current_element

        traceroute_dict["success"] = results
        return traceroute_dict

    def get_network_instances(self, name=""):

        instances = {}
        sh_vrf_detail = self._send_command("show vrf detail")
        show_ip_int_br = self._send_command("show ip interface brief")

        # retrieve all interfaces for the default VRF
        interface_dict = {}
        show_ip_int_br = show_ip_int_br.strip()
        for line in show_ip_int_br.splitlines():
            if "Interface " in line:
                continue
            interface = line.split()[0]
            interface_dict[interface] = {}

        instances["default"] = {
            "name": "default",
            "type": "DEFAULT_INSTANCE",
            "state": {"route_distinguisher": ""},
            "interfaces": {"interface": interface_dict},
        }

        for vrf in sh_vrf_detail.split("\n\n"):

            first_part = vrf.split("Address family")[0]

            # retrieve the name of the VRF and the Route Distinguisher
            vrf_name, RD = re.match(r"^VRF (\S+).*RD (.*);", first_part).groups()
            if RD == "<not set>":
                RD = ""

            # retrieve the interfaces of the VRF
            if_regex = re.match(r".*Interfaces:(.*)", first_part, re.DOTALL)
            if "No interfaces" in first_part:
                interfaces = {}
            else:
                interfaces = {itf: {} for itf in if_regex.group(1).split()}

            instances[vrf_name] = {
                "name": vrf_name,
                "type": "L3VRF",
                "state": {"route_distinguisher": RD},
                "interfaces": {"interface": interfaces},
            }
        return instances if not name else instances[name]

    def get_config(self, retrieve="all", full=False):
        """Implementation of get_config for IOS.

        Returns the startup or/and running configuration as dictionary.
        The keys of the dictionary represent the type of configuration
        (startup or running). The candidate is always empty string,
        since IOS does not support candidate configuration.
        """

        configs = {"startup": "", "running": "", "candidate": ""}
        # IOS only supports "all" on "show run"
        run_full = " all" if full else ""

        if retrieve in ("startup", "all"):
            command = "show startup-config"
            output = self._send_command(command)
            configs["startup"] = output

        if retrieve in ("running", "all"):
            command = "show running-config{}".format(run_full)
            output = self._send_command(command)
            configs["running"] = output

        return configs

    def get_ipv6_neighbors_table(self):
        """
        Get IPv6 neighbors table information.
        Return a list of dictionaries having the following set of keys:
            * interface (string)
            * mac (string)
            * ip (string)
            * age (float) in seconds
            * state (string)
        For example::
            [
                {
                    'interface' : 'MgmtEth0/RSP0/CPU0/0',
                    'mac'       : '5c:5e:ab:da:3c:f0',
                    'ip'        : '2001:db8:1:1::1',
                    'age'       : 1454496274.84,
                    'state'     : 'REACH'
                },
                {
                    'interface': 'MgmtEth0/RSP0/CPU0/0',
                    'mac'       : '66:0e:94:96:e0:ff',
                    'ip'        : '2001:db8:1:1::2',
                    'age'       : 1435641582.49,
                    'state'     : 'STALE'
                }
            ]
        """

        ipv6_neighbors_table = []
        command = "show ipv6 neighbors"
        output = self._send_command(command)

        ipv6_neighbors = ""
        fields = re.split(r"^IPv6\s+Address.*Interface$", output, flags=(re.M | re.I))
        if len(fields) == 2:
            ipv6_neighbors = fields[1].strip()
        for entry in ipv6_neighbors.splitlines():
            # typical format of an entry in the IOS IPv6 neighbors table:
            # 2002:FFFF:233::1 0 2894.0fed.be30  REACH Fa3/1/2.233
            ip, age, mac, state, interface = entry.split()
            mac = "" if mac == "-" else napalm.base.helpers.mac(mac)
            ip = napalm.base.helpers.ip(ip)
            ipv6_neighbors_table.append(
                {
                    "interface": interface,
                    "mac": mac,
                    "ip": ip,
                    "age": float(age),
                    "state": state,
                }
            )
        return ipv6_neighbors_table

    @property
    def dest_file_system(self):
        # The self.device check ensures napalm has an open connection
        if self.device and self._dest_file_system is None:
            self._dest_file_system = self._discover_file_system()
        return self._dest_file_system<|MERGE_RESOLUTION|>--- conflicted
+++ resolved
@@ -1467,20 +1467,12 @@
 
         Supports both IPv4 and IPv6. vrf aware
         """
-<<<<<<< HEAD
         supported_afi = ['ipv4 unicast', 'ipv4 multicast', 'ipv6 unicast', 'ipv6 multicast',
                          'vpnv4 unicast', 'vpnv6 unicast', 'ipv4 mdt']
 
         bgp_neighbor_data = dict()
         # vrfs where bgp is configured
         bgp_config_vrfs = []
-=======
-        supported_afi = ["ipv4", "ipv6"]
-
-        bgp_neighbor_data = dict()
-        bgp_neighbor_data["global"] = {}
-
->>>>>>> 5ebc91b8
         # get summary output from device
         cmd_bgp_all_sum = "show bgp all summary"
         summary_output = self._send_command(cmd_bgp_all_sum).strip()
@@ -1491,7 +1483,6 @@
         # get neighbor output from device
         neighbor_output = ""
         for afi in supported_afi:
-<<<<<<< HEAD
             if afi in ['ipv4 unicast', 'ipv4 multicast', 'ipv6 unicast', 'ipv6 multicast']:
                 cmd_bgp_neighbor = 'show bgp %s neighbors' % afi
                 neighbor_output += self._send_command(cmd_bgp_neighbor).strip()
@@ -1502,27 +1493,14 @@
                 neighbor_output += self._send_command(cmd_bgp_neighbor).strip()
                 # trailing newline required for parsing
                 neighbor_output += "\n"
-=======
-            cmd_bgp_neighbor = "show bgp %s unicast neighbors" % afi
-            neighbor_output += self._send_command(cmd_bgp_neighbor).strip()
-            # trailing newline required for parsing
-            neighbor_output += "\n"
->>>>>>> 5ebc91b8
 
         # Regular expressions used for parsing BGP summary
         parse_summary = {
             "patterns": [
                 # For address family: IPv4 Unicast
-<<<<<<< HEAD
                 # variable afi contains both afi and safi, i.e 'IPv4 Unicast'
                 {'regexp': re.compile(r'^For address family: (?P<afi>[\S ]+)$'),
                  'record': False},
-=======
-                {
-                    "regexp": re.compile(r"^For address family: (?P<afi>\S+) "),
-                    "record": False,
-                },
->>>>>>> 5ebc91b8
                 # Capture router_id and local_as values, e.g.:
                 # BGP router identifier 10.0.1.1, local AS number 65000
                 {
@@ -1609,24 +1587,12 @@
         parse_neighbors = {
             "patterns": [
                 # Capture BGP neighbor is 10.0.0.2,  remote AS 65000, internal link
-<<<<<<< HEAD
                 {'regexp': re.compile(r'^BGP neighbor is (?P<remote_addr>({})|({})),'
                                       r'(\s+vrf (?P<vrf>\S+),)?'
                                       r'\s+remote AS (?P<remote_as>{}).*'.format(
                                             IPV4_ADDR_REGEX, IPV6_ADDR_REGEX, ASN_REGEX
                                       )),
                  'record': False},
-=======
-                {
-                    "regexp": re.compile(
-                        r"^BGP neighbor is (?P<remote_addr>({})|({})),"
-                        r"\s+remote AS (?P<remote_as>{}).*".format(
-                            IPV4_ADDR_REGEX, IPV6_ADDR_REGEX, ASN_REGEX
-                        )
-                    ),
-                    "record": False,
-                },
->>>>>>> 5ebc91b8
                 # Capture description
                 {
                     "regexp": re.compile(r"^\s+Description: (?P<description>.+)"),
@@ -1648,15 +1614,8 @@
                 },
                 # Capture AFI and SAFI names, e.g.:
                 # For address family: IPv4 Unicast
-<<<<<<< HEAD
                 {'regexp': re.compile(r'^\s+For address family: (?P<afi>[\S ]+)$'),
                  'record': False},
-=======
-                {
-                    "regexp": re.compile(r"^\s+For address family: (?P<afi>\S+) "),
-                    "record": False,
-                },
->>>>>>> 5ebc91b8
                 # Capture current sent and accepted prefixes, e.g.:
                 #     Prefixes Current:          637213       3142 (Consumes 377040 bytes)
                 {
@@ -1719,7 +1678,6 @@
                 if match:
                     # a match was found, so update the temp entry with the match's groupdict
                     neighbor_data_entry.update(match.groupdict())
-<<<<<<< HEAD
                     if item['record']:
                         # update list of vrfs where bgp is configured
                         if not neighbor_data_entry['vrf']:
@@ -1728,9 +1686,6 @@
                             vrf_to_add = neighbor_data_entry['vrf']
                         if vrf_to_add not in bgp_config_vrfs:
                             bgp_config_vrfs.append(vrf_to_add)
-=======
-                    if item["record"]:
->>>>>>> 5ebc91b8
                         # Record indicates the last piece of data has been obtained; move
                         # on to next entry
                         neighbor_data.append(copy.deepcopy(neighbor_data_entry))
@@ -1759,11 +1714,6 @@
             bgp_neighbor_data[vrf]['router_id'] = router_id
             bgp_neighbor_data[vrf]['peers'] = {}
         # add parsed data to output dict
-<<<<<<< HEAD
-=======
-        bgp_neighbor_data["global"]["router_id"] = router_id
-        bgp_neighbor_data["global"]["peers"] = {}
->>>>>>> 5ebc91b8
         for entry in summary_data:
             remote_addr = napalm.base.helpers.ip(entry["remote_addr"])
             afi = entry["afi"].lower()
@@ -1836,7 +1786,6 @@
                 description = ""
 
             # check the remote router_id looks like an ipv4 address
-<<<<<<< HEAD
             remote_id = napalm.base.helpers.ip(neighbor_entry['remote_id'], version=4)
 
             # get vrf name, if None use 'global'
@@ -1855,20 +1804,6 @@
                     'description': description,
                     'uptime': uptime,
                     'address_family': {
-=======
-            remote_id = napalm.base.helpers.ip(neighbor_entry["remote_id"], version=4)
-
-            if remote_addr not in bgp_neighbor_data["global"]["peers"]:
-                bgp_neighbor_data["global"]["peers"][remote_addr] = {
-                    "local_as": napalm.base.helpers.as_number(entry["local_as"]),
-                    "remote_as": napalm.base.helpers.as_number(entry["remote_as"]),
-                    "remote_id": remote_id,
-                    "is_up": is_up,
-                    "is_enabled": is_enabled,
-                    "description": description,
-                    "uptime": uptime,
-                    "address_family": {
->>>>>>> 5ebc91b8
                         afi: {
                             "received_prefixes": received_prefixes,
                             "accepted_prefixes": accepted_prefixes,
@@ -1878,13 +1813,8 @@
                 }
             else:
                 # found previous data for matching remote_addr, but for different afi
-<<<<<<< HEAD
                 existing = bgp_neighbor_data[vrf]['peers'][remote_addr]
                 assert afi not in existing['address_family']
-=======
-                existing = bgp_neighbor_data["global"]["peers"][remote_addr]
-                assert afi not in existing["address_family"]
->>>>>>> 5ebc91b8
                 # compare with existing values and croak if they don't match
                 assert existing["local_as"] == napalm.base.helpers.as_number(
                     entry["local_as"]
