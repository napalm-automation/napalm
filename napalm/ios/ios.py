--- conflicted
+++ resolved
@@ -3743,17 +3743,13 @@
         else:
             return self._get_vlan_all_ports(output, _vlan_id=None, _vlan_name=None)
 
-<<<<<<< HEAD
+
     def _get_vlan_all_ports(self, output, _vlan_id, _vlan_name):
-        find_regexp = re.compile(r"^(\d+)\s+(\S+)\s+\S+(\s+[A-Z][a-z].*)?$")
-=======
-    def _get_vlan_all_ports(self, output):
         find_regexp = re.compile(
             r"^(\d+)\s+"  # vlan id
             r"(.*?(?=active|act\/[isl]{1}shut|act\/unsup))"  # vlan name
             r"\w+(?:\/\w+)?\S+(\s+[A-Z][a-z].*)?$"  # ports
         )
->>>>>>> bd582b0c
         continuation_regexp = re.compile(r"^\s+([A-Z][a-z].*)$")
         match_pvlan_regexp = re.compile(
             r"^(\d+)\s+(\S+)\s+(community|isolated)?\s+\S+(\s+[A-Z][a-z].*)?$"
@@ -3768,7 +3764,6 @@
         for line in output:
             vlan_m = find_regexp.match(line)
             if vlan_m:
-<<<<<<< HEAD
                 p_vlan_m = match_pvlan_regexp.match(line)
                 if p_vlan_m:
                     was_vlan_or_cont = True
@@ -3789,13 +3784,12 @@
                     vlan_name = _vlan_name if _vlan_name else vlan_name
                     interfaces = vlan_m.group(3) or ""
                     vlans[vlan_id] = {"name": vlan_name, "interfaces": []}
-=======
-                was_vlan_or_cont = True
-                vlan_id = vlan_m.group(1)
-                vlan_name = vlan_m.group(2).strip()
-                interfaces = vlan_m.group(3) or ""
-                vlans[vlan_id] = {"name": vlan_name, "interfaces": []}
->>>>>>> bd582b0c
+                else:
+                    was_vlan_or_cont = True
+                    vlan_id = vlan_m.group(1)
+                    vlan_name = vlan_m.group(2).strip()
+                    interfaces = vlan_m.group(3) or ""
+                    vlans[vlan_id] = {"name": vlan_name, "interfaces": []}
 
             cont_m = None
             if was_vlan_or_cont:
