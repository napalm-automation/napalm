# -*- coding: utf-8 -*-
# Copyright 2015 Spotify AB. All rights reserved.
#
# The contents of this file are licensed under the Apache License, Version 2.0
# (the "License"); you may not use this file except in compliance with the
# License. You may obtain a copy of the License at
#
# http://www.apache.org/licenses/LICENSE-2.0
#
# Unless required by applicable law or agreed to in writing, software
# distributed under the License is distributed on an "AS IS" BASIS, WITHOUT
# WARRANTIES OR CONDITIONS OF ANY KIND, either express or implied. See the
# License for the specific language governing permissions and limitations under
# the License.

from __future__ import unicode_literals

# import stdlib
from builtins import super
import os
import re
import time
import tempfile
<<<<<<< HEAD
from datetime import datetime
from requests.exceptions import ConnectionError
from collections import defaultdict
=======
import uuid
>>>>>>> 64f04f45

# import third party lib
from requests.exceptions import ConnectionError
from netaddr import IPAddress
from netaddr.core import AddrFormatError
from netmiko import file_transfer
from pynxos.device import Device as NXOSDevice
from pynxos.errors import CLIError

# import NAPALM Base
import napalm.base.helpers
from napalm.base import NetworkDriver
from napalm.base.utils import py23_compat
from napalm.base.exceptions import ConnectionException
from napalm.base.exceptions import MergeConfigException
from napalm.base.exceptions import CommandErrorException
from napalm.base.exceptions import ReplaceConfigException
from napalm.base.netmiko_helpers import netmiko_args
import napalm.base.constants as c


def ensure_netmiko_conn(func):
    """Decorator that ensures Netmiko connection exists."""
    def wrap_function(self, filename=None, config=None):
        try:
            netmiko_object = self._netmiko_device
            if netmiko_object is None:
                raise AttributeError()
        except AttributeError:
            device_type = c.NETMIKO_MAP[self.platform]
            netmiko_optional_args = self.netmiko_optional_args
            if 'port' in netmiko_optional_args:
                netmiko_optional_args['port'] = 22
            self._netmiko_open(
                device_type=device_type,
                netmiko_optional_args=netmiko_optional_args,
            )
        func(self, filename=filename, config=config)
    return wrap_function


class NXOSDriverBase(NetworkDriver):
    """Common code shared between nx-api and nxos_ssh."""
    def __init__(self, hostname, username, password, timeout=60, optional_args=None):
        if optional_args is None:
            optional_args = {}
        self.hostname = hostname
        self.username = username
        self.password = password
        self.timeout = timeout
        self.replace = True
        self.loaded = False
        self.changed = False
        self.merge_candidate = ''
        self.candidate_cfg = 'candidate_config.txt'
        self.rollback_cfg = 'rollback_config.txt'
        self._dest_file_system = optional_args.pop('dest_file_system', "bootflash:")
        self.netmiko_optional_args = netmiko_args(optional_args)
        self.device = None

    @ensure_netmiko_conn
    def load_replace_candidate(self, filename=None, config=None):

        if not filename and not config:
            raise ReplaceConfigException('filename or config parameter must be provided.')

        if not filename:
            tmp_file = self._create_tmp_file(config)
            filename = tmp_file
        else:
            if not os.path.isfile(filename):
                raise ReplaceConfigException("File {} not found".format(filename))

        try:
            transfer_result = file_transfer(
                self._netmiko_device,
                source_file=filename,
                dest_file=self.candidate_cfg,
                file_system=self._dest_file_system,
                direction="put",
                overwrite_file=True,
            )
            if not transfer_result['file_exists']:
                raise ValueError()
        except Exception:
            msg = ('Could not transfer file. There was an error '
                   'during transfer. Please make sure remote '
                   'permissions are set.')
            raise ReplaceConfigException(msg)

        self.replace = True
        self.loaded = True
        if config and os.path.isfile(tmp_file):
            os.remove(tmp_file)

    def load_merge_candidate(self, filename=None, config=None):
        self.replace = False
        self.loaded = True

        if not filename and not config:
            raise MergeConfigException('filename or config param must be provided.')

        self.merge_candidate += '\n'  # insert one extra line
        if filename is not None:
            with open(filename, "r") as f:
                self.merge_candidate += f.read()
        else:
            self.merge_candidate += config

    def _commit_merge(self):
        try:
            output = self._send_config(self.merge_candidate)
            if output and 'Invalid command' in output:
                raise MergeConfigException('Error while applying config!')
        except Exception as e:
            self.changed = True
            self.rollback()
            raise MergeConfigException(str(e))

        self.changed = True
        # clear the merge buffer
        self.merge_candidate = ''

    def _get_merge_diff(self):
        diff = []
        running_config = self.get_config(retrieve='running')['running']
        running_lines = running_config.splitlines()
        for line in self.merge_candidate.splitlines():
            if line not in running_lines and line:
                if line[0].strip() != '!':
                    diff.append(line)
        return '\n'.join(diff)
        # the merge diff is not necessarily what needs to be loaded
        # for example under NTP, as the `ntp commit` command might be
        # alread configured, it is mandatory to be sent
        # otherwise it won't take the new configuration - see #59
        # https://github.com/napalm-automation/napalm-nxos/issues/59
        # therefore this method will return the real diff
        # but the merge_candidate will remain unchanged
        # previously: self.merge_candidate = '\n'.join(diff)

    def _get_diff(self):
        """Get a diff between running config and a proposed file."""
        diff = []
        self._create_sot_file()
        diff_out = self._send_command(
            'show diff rollback-patch file {} file {}'.format(
                'sot_file', self.candidate_cfg), raw_text=True)
        try:
            diff_out = diff_out.split(
                'Generating Rollback Patch')[1].replace(
                'Rollback Patch is Empty', '').strip()
            for line in diff_out.splitlines():
                if line:
                    if line[0].strip() != '!' and line[0].strip() != '.':
                        diff.append(line.rstrip(' '))
        except (AttributeError, KeyError):
            raise ReplaceConfigException(
                "Could not calculate diff. It's possible the given file doesn't exist."
            )
        return '\n'.join(diff)

    def compare_config(self):
        if self.loaded:
            if not self.replace:
                return self._get_merge_diff()
            diff = self._get_diff()
            return diff
        return ''

    def commit_config(self, message=""):
        if message:
            raise NotImplementedError('Commit message not implemented for this platform')
        if self.loaded:
            # Create checkpoint from current running-config
            self._save_to_checkpoint(self.rollback_cfg)

            if self.replace:
                self._load_cfg_from_checkpoint()
            else:
                self._commit_merge()

            self._copy_run_start()
            self.loaded = False
        else:
            raise ReplaceConfigException('No config loaded.')

    def discard_config(self):
        if self.loaded:
            # clear the buffer
            self.merge_candidate = ''
        if self.loaded and self.replace:
            try:
                self._delete_file(self.candidate_cfg)
            except CLIError:
                pass
        self.loaded = False

    def _create_sot_file(self):
        """Create Source of Truth file to compare."""

        # Bug on on NX-OS 6.2.16 where overwriting sot_file would take exceptionally long time
        # (over 12 minutes); so just delete the sot_file
        try:
            self._delete_file(filename="sot_file")
        except Exception:
            pass
        commands = ['terminal dont-ask', 'checkpoint file sot_file', 'no terminal dont-ask']
        self._send_command_list(commands)

    def ping(self,
             destination,
             source=c.PING_SOURCE,
             ttl=c.PING_TTL,
             timeout=c.PING_TIMEOUT,
             size=c.PING_SIZE,
             count=c.PING_COUNT,
             vrf=c.PING_VRF):
        """
        Execute ping on the device and returns a dictionary with the result.
        Output dictionary has one of following keys:
            * success
            * error
        In case of success, inner dictionary will have the followin keys:
            * probes_sent (int)
            * packet_loss (int)
            * rtt_min (float)
            * rtt_max (float)
            * rtt_avg (float)
            * rtt_stddev (float)
            * results (list)
        'results' is a list of dictionaries with the following keys:
            * ip_address (str)
            * rtt (float)
        """
        ping_dict = {}

        version = ''
        try:
            version = '6' if IPAddress(destination).version == 6 else ''
        except AddrFormatError:
            # Allow use of DNS names
            pass

        command = 'ping{version} {destination}'.format(
            version=version,
            destination=destination)
        command += ' timeout {}'.format(timeout)
        command += ' packet-size {}'.format(size)
        command += ' count {}'.format(count)
        if source != '':
            command += ' source {}'.format(source)

        if vrf != '':
            command += ' vrf {}'.format(vrf)
        output = self._send_command(command, raw_text=True)

        if 'connect:' in output:
            ping_dict['error'] = output
        elif 'PING' in output:
            ping_dict['success'] = {
                'probes_sent': 0,
                'packet_loss': 0,
                'rtt_min': 0.0,
                'rtt_max': 0.0,
                'rtt_avg': 0.0,
                'rtt_stddev': 0.0,
                'results': []
            }
            results_array = []
            for line in output.splitlines():
                fields = line.split()
                if 'icmp' in line:
                    if 'Unreachable' in line:
                        if "(" in fields[2]:
                            results_array.append(
                                {
                                    'ip_address': py23_compat.text_type(fields[2][1:-1]),
                                    'rtt': 0.0,
                                }
                            )
                        else:
                            results_array.append({'ip_address': py23_compat.text_type(fields[1]),
                                                  'rtt': 0.0})
                    elif 'truncated' in line:
                        if "(" in fields[4]:
                            results_array.append(
                                {
                                    'ip_address': py23_compat.text_type(fields[4][1:-2]),
                                    'rtt': 0.0,
                                }
                            )
                        else:
                            results_array.append(
                                {
                                    'ip_address': py23_compat.text_type(fields[3][:-1]),
                                    'rtt': 0.0,
                                }
                            )
                    elif fields[1] == 'bytes':
                        if version == '6':
                            m = fields[5][5:]
                        else:
                            m = fields[6][5:]
                        results_array.append({'ip_address': py23_compat.text_type(fields[3][:-1]),
                                              'rtt': float(m)})
                elif 'packets transmitted' in line:
                    ping_dict['success']['probes_sent'] = int(fields[0])
                    ping_dict['success']['packet_loss'] = int(fields[0]) - int(fields[3])
                elif 'min/avg/max' in line:
                    m = fields[3].split('/')
                    ping_dict['success'].update({
                        'rtt_min': float(m[0]),
                        'rtt_avg': float(m[1]),
                        'rtt_max': float(m[2]),
                    })
            ping_dict['success'].update({'results': results_array})
        return ping_dict

    def traceroute(self,
                   destination,
                   source=c.TRACEROUTE_SOURCE,
                   ttl=c.TRACEROUTE_TTL,
                   timeout=c.TRACEROUTE_TIMEOUT,
                   vrf=c.TRACEROUTE_VRF):

        _HOP_ENTRY_PROBE = [
            r'\s+',
            r'(',  # beginning of host_name (ip_address) RTT group
            r'(',  # beginning of host_name (ip_address) group only
            r'([a-zA-Z0-9\.:-]*)',  # hostname
            r'\s+',
            r'\(?([a-fA-F0-9\.:][^\)]*)\)?'  # IP Address between brackets
            r')?',  # end of host_name (ip_address) group only
            # also hostname/ip are optional -- they can or cannot be specified
            # if not specified, means the current probe followed the same path as the previous
            r'\s+',
            r'(\d+\.\d+)\s+ms',  # RTT
            r'|\*',  # OR *, when non responsive hop
            r')'  # end of host_name (ip_address) RTT group
        ]

        _HOP_ENTRY = [
            r'\s?',  # space before hop index?
            r'(\d+)',  # hop index
        ]

        traceroute_result = {}
        timeout = 5  # seconds
        probes = 3  # 3 probes/jop and this cannot be changed on NXOS!

        version = ''
        try:
            version = '6' if IPAddress(destination).version == 6 else ''
        except AddrFormatError:
            # Allow use of DNS names
            pass

        if source:
            source_opt = 'source {source}'.format(source=source)
            command = 'traceroute{version} {destination} {source_opt}'.format(
                version=version,
                destination=destination,
                source_opt=source_opt)
        else:
            command = 'traceroute{version} {destination}'.format(
                version=version,
                destination=destination)

        try:
            traceroute_raw_output = self._send_command(command, raw_text=True)
        except CommandErrorException:
            return {'error': 'Cannot execute traceroute on the device: {}'.format(command)}

        hop_regex = ''.join(_HOP_ENTRY + _HOP_ENTRY_PROBE * probes)
        traceroute_result['success'] = {}
        if traceroute_raw_output:
            for line in traceroute_raw_output.splitlines():
                hop_search = re.search(hop_regex, line)
                if not hop_search:
                    continue
                hop_details = hop_search.groups()
                hop_index = int(hop_details[0])
                previous_probe_host_name = '*'
                previous_probe_ip_address = '*'
                traceroute_result['success'][hop_index] = {'probes': {}}
                for probe_index in range(probes):
                    host_name = hop_details[3 + probe_index * 5]
                    ip_address_raw = hop_details[4 + probe_index * 5]
                    ip_address = napalm.base.helpers.convert(
                        napalm.base.helpers.ip, ip_address_raw, ip_address_raw)
                    rtt = hop_details[5 + probe_index * 5]
                    if rtt:
                        rtt = float(rtt)
                    else:
                        rtt = timeout * 1000.0
                    if not host_name:
                        host_name = previous_probe_host_name
                    if not ip_address:
                        ip_address = previous_probe_ip_address
                    if hop_details[1 + probe_index * 5] == '*':
                        host_name = '*'
                        ip_address = '*'
                    traceroute_result['success'][hop_index]['probes'][probe_index + 1] = {
                        'host_name': py23_compat.text_type(host_name),
                        'ip_address': py23_compat.text_type(ip_address),
                        'rtt': rtt
                    }
                    previous_probe_host_name = host_name
                    previous_probe_ip_address = ip_address
        return traceroute_result

    def _get_checkpoint_file(self):
        filename = 'temp_cp_file_from_napalm'
        self._set_checkpoint(filename)
        command = 'show file {}'.format(filename)
        output = self._send_command(command, raw_text=True)
        self._delete_file(filename)
        return output

    def _set_checkpoint(self, filename):
        commands = [
            'terminal dont-ask',
            'checkpoint file {}'.format(filename),
            'no terminal dont-ask',
        ]
        self._send_command_list(commands)

    def _save_to_checkpoint(self, filename):
        """Save the current running config to the given file."""
        commands = [
            "terminal dont-ask",
            'checkpoint file {}'.format(filename),
            'no terminal dont-ask',
        ]
        self._send_command_list(commands)

    def _delete_file(self, filename):
        commands = [
            'terminal dont-ask',
            'delete {}'.format(filename),
            'no terminal dont-ask'
        ]
        self._send_command_list(commands)

    @staticmethod
    def _create_tmp_file(config):
        tmp_dir = tempfile.gettempdir()
        rand_fname = py23_compat.text_type(uuid.uuid4())
        filename = os.path.join(tmp_dir, rand_fname)
        with open(filename, 'wt') as fobj:
            fobj.write(config)
        return filename

    def _disable_confirmation(self):
        self._send_command_list(['terminal dont-ask'])

    def get_config(self, retrieve='all'):
        config = {
            'startup': '',
            'running': '',
            'candidate': ''
        }  # default values

        if retrieve.lower() in ('running', 'all'):
            command = 'show running-config'
            config['running'] = py23_compat.text_type(self._send_command(command, raw_text=True))
        if retrieve.lower() in ('startup', 'all'):
            command = 'show startup-config'
            config['startup'] = py23_compat.text_type(self._send_command(command, raw_text=True))
        return config


class NXOSDriver(NXOSDriverBase):
    def __init__(self, hostname, username, password, timeout=60, optional_args=None):
        super().__init__(hostname, username, password, timeout=timeout, optional_args=optional_args)
        if optional_args is None:
            optional_args = {}

        # nxos_protocol is there for backwards compatibility, transport is the preferred method
        self.transport = optional_args.get('transport', optional_args.get('nxos_protocol', 'https'))
        if self.transport == 'https':
            self.port = optional_args.get('port', 443)
        elif self.transport == 'http':
            self.port = optional_args.get('port', 80)

        self.ssl_verify = optional_args.get('ssl_verify', False)
        self.platform = 'nxos'

    def open(self):
        try:
            self.device = NXOSDevice(self.hostname,
                                     self.username,
                                     self.password,
                                     timeout=self.timeout,
                                     port=self.port,
                                     transport=self.transport,
                                     verify=self.ssl_verify)
            self.device.show('show hostname')
        except (CLIError, ValueError):
            # unable to open connection
            raise ConnectionException('Cannot connect to {}'.format(self.hostname))

    def close(self):
        self.device = None

    def _send_command(self, command, raw_text=False):
        """
        Wrapper for NX-API show method.

        Allows more code sharing between NX-API and SSH.
        """
        return self.device.show(command, raw_text=raw_text)

    def _send_command_list(self, commands):
        return self.device.config_list(commands)

    def _send_config(self, commands):
        if isinstance(commands, py23_compat.string_types):
            # Has to be a list generator and not generator expression (not JSON serializable)
            commands = [command for command in commands.splitlines() if command]
        return self.device.config_list(commands)

    @staticmethod
    def _compute_timestamp(stupid_cisco_output):
        """
        Some fields such `uptime` are returned as: 23week(s) 3day(s)
        This method will determine the epoch of the event.
        e.g.: 23week(s) 3day(s) -> 1462248287
        """
        if not stupid_cisco_output or stupid_cisco_output == 'never':
            return -1.0

        if '(s)' in stupid_cisco_output:
            pass
        elif ':' in stupid_cisco_output:
            stupid_cisco_output = stupid_cisco_output.replace(':', 'hour(s) ', 1)
            stupid_cisco_output = stupid_cisco_output.replace(':', 'minute(s) ', 1)
            stupid_cisco_output += 'second(s)'
        else:
            stupid_cisco_output = stupid_cisco_output.replace('d', 'day(s) ')
            stupid_cisco_output = stupid_cisco_output.replace('h', 'hour(s)')

        things = {
            'second(s)': {
                'weight': 1
            },
            'minute(s)': {
                'weight': 60
            },
            'hour(s)': {
                'weight': 3600
            },
            'day(s)': {
                'weight': 24 * 3600
            },
            'week(s)': {
                'weight': 7 * 24 * 3600
            },
            'year(s)': {
                'weight': 365.25 * 24 * 3600
            }
        }

        things_keys = things.keys()
        for part in stupid_cisco_output.split():
            for key in things_keys:
                if key in part:
                    things[key]['count'] = napalm.base.helpers.convert(
                        int, part.replace(key, ''), 0)

        delta = sum([det.get('count', 0) * det.get('weight') for det in things.values()])
        return time.time() - delta

    @staticmethod
    def _get_reply_body(result):
        # useful for debugging
        ret = result.get('ins_api', {}).get('outputs', {}).get('output', {}).get('body', {})
        # Original 'body' entry may have been an empty string, don't return that.
        if not isinstance(ret, dict):
            return {}
        return ret

    @staticmethod
    def _get_table_rows(parent_table, table_name, row_name):
        # because if an inconsistent piece of shit.
        # {'TABLE_intf': [{'ROW_intf': {
        # vs
        # {'TABLE_mac_address': {'ROW_mac_address': [{
        # vs
        # {'TABLE_vrf': {'ROW_vrf': {'TABLE_adj': {'ROW_adj': {
        _table = parent_table.get(table_name)
        _table_rows = []
        if isinstance(_table, list):
            _table_rows = [_table_row.get(row_name) for _table_row in _table]
        elif isinstance(_table, dict):
            _table_rows = _table.get(row_name)
        if not isinstance(_table_rows, list):
            _table_rows = [_table_rows]
        return _table_rows

    def _get_reply_table(self, result, table_name, row_name):
        return self._get_table_rows(result, table_name, row_name)

    def _get_command_table(self, command, table_name, row_name):
        json_output = self.device.show(command)
        return self._get_reply_table(json_output, table_name, row_name)

    def is_alive(self):
        if self.device:
            return {'is_alive': True}
        else:
            return {'is_alive': False}

    def _copy_run_start(self):
        results = self.device.save(filename='startup-config')
        if not results:
            msg = 'Unable to save running-config to startup-config!'
            raise CommandErrorException(msg)

    def _load_cfg_from_checkpoint(self):
        commands = ['terminal dont-ask',
                    'rollback running-config file {}'.format(self.candidate_cfg),
                    'no terminal dont-ask']
        try:
            rollback_result = self._send_command_list(commands)
        except ConnectionError:
            # requests will raise an error with verbose warning output (don't fail on this).
            return
        finally:
            self.changed = True

        # For nx-api a list is returned so extract the result associated with the
        # 'rollback' command.
        rollback_result = rollback_result[1]
        msg = rollback_result.get('msg') if rollback_result.get('msg') else rollback_result
        error_msg = True if rollback_result.get('error') else False

        if 'Rollback failed.' in msg or error_msg:
            raise ReplaceConfigException(msg)
        elif rollback_result == []:
            raise ReplaceConfigException

    def rollback(self):
        if self.changed:
            self.device.rollback(self.rollback_cfg)
            self._copy_run_start()
            self.changed = False

    def get_facts(self):
        pynxos_facts = self.device.facts
        final_facts = {key: value for key, value in pynxos_facts.items() if
                       key not in ['interfaces', 'uptime_string', 'vlans']}

        if pynxos_facts['interfaces']:
            final_facts['interface_list'] = pynxos_facts['interfaces']
        else:
            final_facts['interface_list'] = self.get_interfaces().keys()

        final_facts['vendor'] = 'Cisco'

        hostname_cmd = 'show hostname'
        hostname = self.device.show(hostname_cmd).get('hostname')
        if hostname:
            final_facts['fqdn'] = hostname

        return final_facts

    def get_interfaces(self):
        interfaces = {}
        iface_cmd = 'show interface'
        interfaces_out = self.device.show(iface_cmd)
        interfaces_body = interfaces_out['TABLE_interface']['ROW_interface']

        for interface_details in interfaces_body:
            interface_name = interface_details.get('interface')
            # Earlier version of Nexus returned a list for 'eth_bw' (observed on 7.1(0)N1(1a))
            interface_speed = interface_details.get('eth_bw', 0)
            if isinstance(interface_speed, list):
                interface_speed = interface_speed[0]
            interface_speed = int(interface_speed / 1000)
            if 'admin_state' in interface_details:
                is_up = interface_details.get('admin_state', '') == 'up'
            else:
                is_up = interface_details.get('state', '') == 'up'
            interfaces[interface_name] = {
                'is_up': is_up,
                'is_enabled': (interface_details.get('state') == 'up'),
                'description': py23_compat.text_type(interface_details.get('desc', '').strip('"')),
                'last_flapped': self._compute_timestamp(
                    interface_details.get('eth_link_flapped', '')),
                'speed': interface_speed,
                'mac_address': napalm.base.helpers.convert(
                    napalm.base.helpers.mac, interface_details.get('eth_hw_addr')),
            }
        return interfaces

    def get_lldp_neighbors(self):
        results = {}
        try:
            command = 'show lldp neighbors'
            lldp_raw_output = self.cli([command]).get(command, '')
            lldp_neighbors = napalm.base.helpers.textfsm_extractor(
                self, 'lldp_neighbors', lldp_raw_output)
        except CLIError:
            lldp_neighbors = []

        for neighbor in lldp_neighbors:
            local_iface = neighbor.get('local_interface')
            if neighbor.get(local_iface) is None:
                if local_iface not in results:
                    results[local_iface] = []

            neighbor_dict = {'hostname': py23_compat.text_type(neighbor.get('neighbor')),
                             'port': py23_compat.text_type(neighbor.get('neighbor_interface'))}

            results[local_iface].append(neighbor_dict)
        return results

    def get_bgp_neighbors(self):
        results = {}
        bgp_state_dict = {
            'Idle': {'is_up': False, 'is_enabled': True},
            'Active': {'is_up': False, 'is_enabled': True},
            'Open': {'is_up': False, 'is_enabled': True},
            'Established': {'is_up': True, 'is_enabled': True},
            'Closing': {'is_up': True, 'is_enabled': True},
            'Shutdown': {'is_up': False, 'is_enabled': False},
        }

        try:
            cmd = 'show bgp sessions vrf all'
            vrf_list = self._get_command_table(cmd, 'TABLE_vrf', 'ROW_vrf')
        except CLIError:
            vrf_list = []

        for vrf_dict in vrf_list:
            result_vrf_dict = {
                'router_id': py23_compat.text_type(vrf_dict['router-id']),
                'peers': {}
            }
            neighbors_list = vrf_dict.get('TABLE_neighbor', {}).get('ROW_neighbor', [])

            if isinstance(neighbors_list, dict):
                neighbors_list = [neighbors_list]

            for neighbor_dict in neighbors_list:
                neighborid = napalm.base.helpers.ip(neighbor_dict['neighbor-id'])
                remoteas = napalm.base.helpers.as_number(neighbor_dict['remoteas'])
                state = py23_compat.text_type(neighbor_dict['state'])

                bgp_state = bgp_state_dict[state]

                result_peer_dict = {
                    'local_as': int(vrf_dict['local-as']),
                    'remote_as': remoteas,
                    'remote_id': neighborid,
                    'is_enabled': bgp_state['is_enabled'],
                    'uptime': -1,
                    'description': '',
                    'is_up': bgp_state['is_up'],
                    'address_family': {
                        'ipv4': {
                            'sent_prefixes': -1,
                            'accepted_prefixes': -1,
                            'received_prefixes': -1
                        }
                    }
                }
                result_vrf_dict['peers'][neighborid] = result_peer_dict

            vrf_name = vrf_dict['vrf-name-out']
            if vrf_name == 'default':
                vrf_name = 'global'
            results[vrf_name] = result_vrf_dict
        return results

    def get_lldp_neighbors_detail(self, interface=''):
        lldp_neighbors = {}
        filter = ''
        if interface:
            filter = 'interface {name} '.format(name=interface)

        command = 'show lldp neighbors {filter}detail'.format(filter=filter)
        # seems that some old devices may not return JSON output...

        try:
            lldp_neighbors_table_str = self.cli([command]).get(command)
            # thus we need to take the raw text output
            lldp_neighbors_list = lldp_neighbors_table_str.splitlines()
        except CLIError:
            lldp_neighbors_list = []

        if not lldp_neighbors_list:
            return lldp_neighbors  # empty dict

        CHASSIS_REGEX = r'^(Chassis id:)\s+([a-z0-9\.]+)$'
        PORT_REGEX = r'^(Port id:)\s+([0-9]+)$'
        LOCAL_PORT_ID_REGEX = r'^(Local Port id:)\s+(.*)$'
        PORT_DESCR_REGEX = r'^(Port Description:)\s+(.*)$'
        SYSTEM_NAME_REGEX = r'^(System Name:)\s+(.*)$'
        SYSTEM_DESCR_REGEX = r'^(System Description:)\s+(.*)$'
        SYST_CAPAB_REEGX = r'^(System Capabilities:)\s+(.*)$'
        ENABL_CAPAB_REGEX = r'^(Enabled Capabilities:)\s+(.*)$'
        VLAN_ID_REGEX = r'^(Vlan ID:)\s+(.*)$'

        lldp_neighbor = {}
        interface_name = None

        for line in lldp_neighbors_list:
            chassis_rgx = re.search(CHASSIS_REGEX, line, re.I)
            if chassis_rgx:
                lldp_neighbor = {
                    'remote_chassis_id': napalm.base.helpers.mac(chassis_rgx.groups()[1])
                }
                continue
            lldp_neighbor['parent_interface'] = ''
            port_rgx = re.search(PORT_REGEX, line, re.I)
            if port_rgx:
                lldp_neighbor['parent_interface'] = py23_compat.text_type(port_rgx.groups()[1])
                continue
            local_port_rgx = re.search(LOCAL_PORT_ID_REGEX, line, re.I)
            if local_port_rgx:
                interface_name = local_port_rgx.groups()[1]
                continue
            port_descr_rgx = re.search(PORT_DESCR_REGEX, line, re.I)
            if port_descr_rgx:
                lldp_neighbor['remote_port'] = py23_compat.text_type(port_descr_rgx.groups()[1])
                lldp_neighbor['remote_port_description'] = py23_compat.text_type(
                    port_descr_rgx.groups()[1])
                continue
            syst_name_rgx = re.search(SYSTEM_NAME_REGEX, line, re.I)
            if syst_name_rgx:
                lldp_neighbor['remote_system_name'] = py23_compat.text_type(
                    syst_name_rgx.groups()[1])
                continue
            syst_descr_rgx = re.search(SYSTEM_DESCR_REGEX, line, re.I)
            if syst_descr_rgx:
                lldp_neighbor['remote_system_description'] = py23_compat.text_type(
                    syst_descr_rgx.groups()[1])
                continue
            syst_capab_rgx = re.search(SYST_CAPAB_REEGX, line, re.I)
            if syst_capab_rgx:
                lldp_neighbor['remote_system_capab'] = py23_compat.text_type(
                    syst_capab_rgx.groups()[1])
                continue
            syst_enabled_rgx = re.search(ENABL_CAPAB_REGEX, line, re.I)
            if syst_enabled_rgx:
                lldp_neighbor['remote_system_enable_capab'] = py23_compat.text_type(
                    syst_enabled_rgx.groups()[1])
                continue
            vlan_rgx = re.search(VLAN_ID_REGEX, line, re.I)
            if vlan_rgx:
                # at the end of the loop
                if interface_name not in lldp_neighbors.keys():
                    lldp_neighbors[interface_name] = []
                lldp_neighbors[interface_name].append(lldp_neighbor)
        return lldp_neighbors

    def cli(self, commands):
        cli_output = {}
        if type(commands) is not list:
            raise TypeError('Please enter a valid list of commands!')

        for command in commands:
            command_output = self.device.show(command, raw_text=True)
            cli_output[py23_compat.text_type(command)] = command_output
        return cli_output

    def get_arp_table(self):
        arp_table = []
        command = 'show ip arp'
        arp_table_vrf = self._get_command_table(command, 'TABLE_vrf', 'ROW_vrf')
        arp_table_raw = self._get_table_rows(arp_table_vrf[0], 'TABLE_adj', 'ROW_adj')

        for arp_table_entry in arp_table_raw:
            raw_ip = arp_table_entry.get('ip-addr-out')
            raw_mac = arp_table_entry.get('mac')
            age = arp_table_entry.get('time-stamp')
            if age == '-':
                age_sec = -1.0
            elif ':' not in age:
                # Cisco sometimes returns a sub second arp time 0.411797
                try:
                    age_sec = float(age)
                except ValueError:
                    age_sec = -1.0
            else:
                fields = age.split(':')
                if len(fields) == 3:
                    try:
                        fields = [float(x) for x in fields]
                        hours, minutes, seconds = fields
                        age_sec = 3600 * hours + 60 * minutes + seconds
                    except ValueError:
                        age_sec = -1.0
            age_sec = round(age_sec, 1)

            interface = py23_compat.text_type(arp_table_entry.get('intf-out'))
            arp_table.append({
                'interface': interface,
                'mac': napalm.base.helpers.convert(
                    napalm.base.helpers.mac, raw_mac, raw_mac),
                'ip': napalm.base.helpers.ip(raw_ip),
                'age': age_sec
            })
        return arp_table

    def _get_ntp_entity(self, peer_type):
        ntp_entities = {}
        command = 'show ntp peers'
        ntp_peers_table = self._get_command_table(command, 'TABLE_peers', 'ROW_peers')

        for ntp_peer in ntp_peers_table:
            if ntp_peer.get('serv_peer', '').strip() != peer_type:
                continue
            peer_addr = napalm.base.helpers.ip(ntp_peer.get('PeerIPAddress').strip())
            ntp_entities[peer_addr] = {}

        return ntp_entities

    def get_ntp_peers(self):
        return self._get_ntp_entity('Peer')

    def get_ntp_servers(self):
        return self._get_ntp_entity('Server')

    def get_ntp_stats(self):
        ntp_stats = []
        command = 'show ntp peer-status'
        ntp_stats_table = self._get_command_table(command, 'TABLE_peersstatus', 'ROW_peersstatus')

        for ntp_peer in ntp_stats_table:
            peer_address = napalm.base.helpers.ip(ntp_peer.get('remote').strip())
            syncmode = ntp_peer.get('syncmode')
            stratum = int(ntp_peer.get('st'))
            hostpoll = int(ntp_peer.get('poll'))
            reachability = int(ntp_peer.get('reach'))
            delay = float(ntp_peer.get('delay'))
            ntp_stats.append({
                'remote': peer_address,
                'synchronized': (syncmode == '*'),
                'referenceid': peer_address,
                'stratum': stratum,
                'type': '',
                'when': '',
                'hostpoll': hostpoll,
                'reachability': reachability,
                'delay': delay,
                'offset': 0.0,
                'jitter': 0.0
            })
        return ntp_stats

    def get_interfaces_ip(self):
        interfaces_ip = {}
        ipv4_command = 'show ip interface'
        ipv4_interf_table_vrf = self._get_command_table(ipv4_command, 'TABLE_intf', 'ROW_intf')

        for interface in ipv4_interf_table_vrf:
            interface_name = py23_compat.text_type(interface.get('intf-name', ''))
            addr_str = interface.get('prefix')
            unnumbered = py23_compat.text_type(interface.get('unnum-intf', ''))
            if addr_str:
                address = napalm.base.helpers.ip(addr_str)
                prefix = int(interface.get('masklen', ''))
                if interface_name not in interfaces_ip.keys():
                    interfaces_ip[interface_name] = {}
                if 'ipv4' not in interfaces_ip[interface_name].keys():
                    interfaces_ip[interface_name]['ipv4'] = {}
                if address not in interfaces_ip[interface_name].get('ipv4'):
                    interfaces_ip[interface_name]['ipv4'][address] = {}
                interfaces_ip[interface_name]['ipv4'][address].update({
                    'prefix_length': prefix
                })
            elif unnumbered:
                for interf in ipv4_interf_table_vrf:
                    interf_name = py23_compat.text_type(interf.get('intf-name', ''))
                    if interf_name == unnumbered:
                        address = napalm.base.helpers.ip(interf.get('prefix'))
                        prefix = int(interf.get('masklen', ''))
                        if interface_name not in interfaces_ip.keys():
                            interfaces_ip[interface_name] = {}
                        if 'ipv4' not in interfaces_ip[interface_name].keys():
                            interfaces_ip[interface_name]['ipv4'] = {}
                        if address not in interfaces_ip[interface_name].get('ipv4'):
                            interfaces_ip[interface_name]['ipv4'][address] = {}
                        interfaces_ip[interface_name]['ipv4'][address].update({
                            'prefix_length': prefix
                        })

            secondary_addresses = interface.get('TABLE_secondary_address', {}) \
                .get('ROW_secondary_address', [])
            if type(secondary_addresses) is dict:
                secondary_addresses = [secondary_addresses]
            for secondary_address in secondary_addresses:
                secondary_address_ip = napalm.base.helpers.ip(secondary_address.get('prefix1'))
                secondary_address_prefix = int(secondary_address.get('masklen1', ''))
                if 'ipv4' not in interfaces_ip[interface_name].keys():
                    interfaces_ip[interface_name]['ipv4'] = {}
                if secondary_address_ip not in interfaces_ip[interface_name].get('ipv4'):
                    interfaces_ip[interface_name]['ipv4'][secondary_address_ip] = {}
                interfaces_ip[interface_name]['ipv4'][secondary_address_ip].update({
                    'prefix_length': secondary_address_prefix
                })

        ipv6_command = 'show ipv6 interface'
        ipv6_interf_table_vrf = self._get_command_table(ipv6_command, 'TABLE_intf', 'ROW_intf')

        for interface in ipv6_interf_table_vrf:
            interface_name = py23_compat.text_type(interface.get('intf-name', ''))

            if interface_name not in interfaces_ip.keys():
                interfaces_ip[interface_name] = {}
            if 'ipv6' not in interfaces_ip[interface_name].keys():
                interfaces_ip[interface_name]['ipv6'] = {}

            if type(interface.get('addr', '')) is list:
                for ipv6_address in interface.get('addr', ''):
                    address = napalm.base.helpers.ip(ipv6_address.split('/')[0])
                    prefix = int(ipv6_address.split('/')[-1])
                    if address not in interfaces_ip[interface_name].get('ipv6'):
                        interfaces_ip[interface_name]['ipv6'][address] = {}
                    interfaces_ip[interface_name]['ipv6'][address].update({
                        'prefix_length': prefix
                    })
            else:
                address = napalm.base.helpers.ip(interface.get('addr', '').split('/')[0])
                prefix = interface.get('prefix', '').split('/')[-1]
                if prefix:
                    prefix = int(interface.get('prefix', '').split('/')[-1])
                else:
                    prefix = 128

                if address not in interfaces_ip[interface_name].get('ipv6'):
                    interfaces_ip[interface_name]['ipv6'][address] = {}
                interfaces_ip[interface_name]['ipv6'][address].update({
                    'prefix_length': prefix
                })
        return interfaces_ip

    def get_mac_address_table(self):
        mac_table = []
        command = 'show mac address-table'
        mac_table_raw = self._get_command_table(command, 'TABLE_mac_address', 'ROW_mac_address')

        for mac_entry in mac_table_raw:
            raw_mac = mac_entry.get('disp_mac_addr')
            interface = py23_compat.text_type(mac_entry.get('disp_port'))
            vlan = int(mac_entry.get('disp_vlan'))
            active = True
            static = (mac_entry.get('disp_is_static') != '0')
            moves = 0
            last_move = 0.0
            mac_table.append({
                'mac': napalm.base.helpers.mac(raw_mac),
                'interface': interface,
                'vlan': vlan,
                'active': active,
                'static': static,
                'moves': moves,
                'last_move': last_move
            })
        return mac_table

    def get_snmp_information(self):
        snmp_information = {}
        snmp_command = 'show running-config'
        snmp_raw_output = self.cli([snmp_command]).get(snmp_command, '')
        snmp_config = napalm.base.helpers.textfsm_extractor(self, 'snmp_config', snmp_raw_output)

        if not snmp_config:
            return snmp_information

        snmp_information = {
            'contact': py23_compat.text_type(''),
            'location': py23_compat.text_type(''),
            'community': {},
            'chassis_id': py23_compat.text_type('')
        }

        for snmp_entry in snmp_config:
            contact = py23_compat.text_type(snmp_entry.get('contact', ''))
            if contact:
                snmp_information['contact'] = contact
            location = py23_compat.text_type(snmp_entry.get('location', ''))
            if location:
                snmp_information['location'] = location

            community_name = py23_compat.text_type(snmp_entry.get('community', ''))
            if not community_name:
                continue

            if community_name not in snmp_information['community'].keys():
                snmp_information['community'][community_name] = {
                    'acl': py23_compat.text_type(snmp_entry.get('acl', '')),
                    'mode': py23_compat.text_type(snmp_entry.get('mode', '').lower())
                }
            else:
                acl = py23_compat.text_type(snmp_entry.get('acl', ''))
                if acl:
                    snmp_information['community'][community_name]['acl'] = acl
                mode = py23_compat.text_type(snmp_entry.get('mode', '').lower())
                if mode:
                    snmp_information['community'][community_name]['mode'] = mode
        return snmp_information

    def get_users(self):
        _CISCO_TO_CISCO_MAP = {
            'network-admin': 15,
            'network-operator': 5
        }

        _DEFAULT_USER_DICT = {
            'password': '',
            'level': 0,
            'sshkeys': []
        }

        users = {}
        command = 'show running-config'
        section_username_raw_output = self.cli([command]).get(command, '')
        section_username_tabled_output = napalm.base.helpers.textfsm_extractor(
            self, 'users', section_username_raw_output)

        for user in section_username_tabled_output:
            username = user.get('username', '')
            if not username:
                continue
            if username not in users:
                users[username] = _DEFAULT_USER_DICT.copy()

            password = user.get('password', '')
            if password:
                users[username]['password'] = py23_compat.text_type(password.strip())

            level = 0
            role = user.get('role', '')
            if role.startswith('priv'):
                level = int(role.split('-')[-1])
            else:
                level = _CISCO_TO_CISCO_MAP.get(role, 0)
            if level > users.get(username).get('level'):
                # unfortunately on Cisco you can set different priv levels for the same user
                # Good news though: the device will consider the highest level
                users[username]['level'] = level

            sshkeytype = user.get('sshkeytype', '')
            sshkeyvalue = user.get('sshkeyvalue', '')
            if sshkeytype and sshkeyvalue:
                if sshkeytype not in ['ssh-rsa', 'ssh-dsa']:
                    continue
                users[username]['sshkeys'].append(py23_compat.text_type(sshkeyvalue))
<<<<<<< HEAD
        return users

    def traceroute(self,
                   destination,
                   source=c.TRACEROUTE_SOURCE,
                   ttl=c.TRACEROUTE_TTL,
                   timeout=c.TRACEROUTE_TIMEOUT,
                   vrf=c.TRACEROUTE_VRF):
        _HOP_ENTRY_PROBE = [
            r'\s+',
            r'(',  # beginning of host_name (ip_address) RTT group
            r'(',  # beginning of host_name (ip_address) group only
            r'([a-zA-Z0-9\.:-]*)',  # hostname
            r'\s+',
            r'\(?([a-fA-F0-9\.:][^\)]*)\)?'  # IP Address between brackets
            r')?',  # end of host_name (ip_address) group only
            # also hostname/ip are optional -- they can or cannot be specified
            # if not specified, means the current probe followed the same path as the previous
            r'\s+',
            r'(\d+\.\d+)\s+ms',  # RTT
            r'|\*',  # OR *, when non responsive hop
            r')'  # end of host_name (ip_address) RTT group
        ]

        _HOP_ENTRY = [
            r'\s?',  # space before hop index?
            r'(\d+)',  # hop index
        ]

        traceroute_result = {}
        timeout = 5  # seconds
        probes = 3  # 3 probes/jop and this cannot be changed on NXOS!

        version = ''
        try:
            version = '6' if IPAddress(destination).version == 6 else ''
        except AddrFormatError:
            return {'error': 'Destination doest not look like a valid IP Address: {}'.format(
                destination)}

        source_opt = ''
        if source:
            source_opt = 'source {source}'.format(source=source)

        command = 'traceroute{version} {destination} {source_opt}'.format(
            version=version,
            destination=destination,
            source_opt=source_opt
        )

        try:
            traceroute_raw_output = self.cli([command]).get(command)
        except CommandErrorException:
            return {'error': 'Cannot execute traceroute on the device: {}'.format(command)}

        hop_regex = ''.join(_HOP_ENTRY + _HOP_ENTRY_PROBE * probes)
        traceroute_result['success'] = {}
        if traceroute_raw_output:
            for line in traceroute_raw_output.splitlines():
                hop_search = re.search(hop_regex, line)
                if not hop_search:
                    continue
                hop_details = hop_search.groups()
                hop_index = int(hop_details[0])
                previous_probe_host_name = '*'
                previous_probe_ip_address = '*'
                traceroute_result['success'][hop_index] = {'probes': {}}
                for probe_index in range(probes):
                    host_name = hop_details[3 + probe_index * 5]
                    ip_address_raw = hop_details[4 + probe_index * 5]
                    ip_address = napalm.base.helpers.convert(
                        napalm.base.helpers.ip, ip_address_raw, ip_address_raw)
                    rtt = hop_details[5 + probe_index * 5]
                    if rtt:
                        rtt = float(rtt)
                    else:
                        rtt = timeout * 1000.0
                    if not host_name:
                        host_name = previous_probe_host_name
                    if not ip_address:
                        ip_address = previous_probe_ip_address
                    if hop_details[1 + probe_index * 5] == '*':
                        host_name = '*'
                        ip_address = '*'
                    traceroute_result['success'][hop_index]['probes'][probe_index + 1] = {
                        'host_name': py23_compat.text_type(host_name),
                        'ip_address': py23_compat.text_type(ip_address),
                        'rtt': rtt
                    }
                    previous_probe_host_name = host_name
                    previous_probe_ip_address = ip_address
        return traceroute_result

    def get_config(self, retrieve='all'):
        config = {
            'startup': '',
            'running': '',
            'candidate': ''
        }  # default values

        if retrieve.lower() in ('running', 'all'):
            _cmd = 'show running-config'
            config['running'] = py23_compat.text_type(self.cli([_cmd]).get(_cmd))
        if retrieve.lower() in ('startup', 'all'):
            _cmd = 'show startup-config'
            config['startup'] = py23_compat.text_type(self.cli([_cmd]).get(_cmd))
        return config

    def get_network_instances(self, name=''):
        """ get_network_instances implementation for NX-OS """

        # command 'show vrf detail' returns all VRFs with detailed information
        # format: list of dictionaries with keys such as 'vrf_name' and 'rd'
        command = u'show vrf detail'
        vrf_table_raw = self._get_command_table(command, u'TABLE_vrf', u'ROW_vrf')

        # command 'show vrf interface' returns all interfaces including their assigned VRF
        # format: list of dictionaries with keys 'if_name', 'vrf_name', 'vrf_id' and 'soo'
        command = u'show vrf interface'
        intf_table_raw = self._get_command_table(command, u'TABLE_if', u'ROW_if')

        # create a dictionary with key = 'vrf_name' and value = list of interfaces
        vrf_intfs = defaultdict(list)
        for intf in intf_table_raw:
            vrf_intfs[intf[u'vrf_name']].append(py23_compat.text_type(intf['if_name']))

        vrfs = {}
        for vrf in vrf_table_raw:
            vrf_name = py23_compat.text_type(vrf.get('vrf_name'))
            vrfs[vrf_name] = {}
            vrfs[vrf_name][u'name'] = vrf_name

            # differentiate between VRF type 'DEFAULT_INSTANCE' and 'L3VRF'
            if vrf_name == u'default':
                vrfs[vrf_name][u'type'] = u'DEFAULT_INSTANCE'
            else:
                vrfs[vrf_name][u'type'] = u'L3VRF'

            vrfs[vrf_name][u'state'] = {u'route_distinguisher':
                                        py23_compat.text_type(vrf.get('rd'))}

            # convert list of interfaces (vrf_intfs[vrf_name]) to expected format
            # format = dict with key = interface name and empty values
            vrfs[vrf_name][u'interfaces'] = {}
            vrfs[vrf_name][u'interfaces'][u'interface'] = dict.fromkeys(vrf_intfs[vrf_name], {})

        # if name of a specific VRF was passed as an argument
        # only return results for this particular VRF
        if name:
            if name in vrfs.keys():
                return {py23_compat.text_type(name): vrfs[name]}
            else:
                return {}
        # else return results for all VRFs
        else:
            return vrfs
=======
        return users
>>>>>>> 64f04f45
<|MERGE_RESOLUTION|>--- conflicted
+++ resolved
@@ -21,13 +21,9 @@
 import re
 import time
 import tempfile
-<<<<<<< HEAD
-from datetime import datetime
+import uuid
 from requests.exceptions import ConnectionError
 from collections import defaultdict
-=======
-import uuid
->>>>>>> 64f04f45
 
 # import third party lib
 from requests.exceptions import ConnectionError
@@ -1181,115 +1177,9 @@
                 if sshkeytype not in ['ssh-rsa', 'ssh-dsa']:
                     continue
                 users[username]['sshkeys'].append(py23_compat.text_type(sshkeyvalue))
-<<<<<<< HEAD
         return users
 
-    def traceroute(self,
-                   destination,
-                   source=c.TRACEROUTE_SOURCE,
-                   ttl=c.TRACEROUTE_TTL,
-                   timeout=c.TRACEROUTE_TIMEOUT,
-                   vrf=c.TRACEROUTE_VRF):
-        _HOP_ENTRY_PROBE = [
-            r'\s+',
-            r'(',  # beginning of host_name (ip_address) RTT group
-            r'(',  # beginning of host_name (ip_address) group only
-            r'([a-zA-Z0-9\.:-]*)',  # hostname
-            r'\s+',
-            r'\(?([a-fA-F0-9\.:][^\)]*)\)?'  # IP Address between brackets
-            r')?',  # end of host_name (ip_address) group only
-            # also hostname/ip are optional -- they can or cannot be specified
-            # if not specified, means the current probe followed the same path as the previous
-            r'\s+',
-            r'(\d+\.\d+)\s+ms',  # RTT
-            r'|\*',  # OR *, when non responsive hop
-            r')'  # end of host_name (ip_address) RTT group
-        ]
-
-        _HOP_ENTRY = [
-            r'\s?',  # space before hop index?
-            r'(\d+)',  # hop index
-        ]
-
-        traceroute_result = {}
-        timeout = 5  # seconds
-        probes = 3  # 3 probes/jop and this cannot be changed on NXOS!
-
-        version = ''
-        try:
-            version = '6' if IPAddress(destination).version == 6 else ''
-        except AddrFormatError:
-            return {'error': 'Destination doest not look like a valid IP Address: {}'.format(
-                destination)}
-
-        source_opt = ''
-        if source:
-            source_opt = 'source {source}'.format(source=source)
-
-        command = 'traceroute{version} {destination} {source_opt}'.format(
-            version=version,
-            destination=destination,
-            source_opt=source_opt
-        )
-
-        try:
-            traceroute_raw_output = self.cli([command]).get(command)
-        except CommandErrorException:
-            return {'error': 'Cannot execute traceroute on the device: {}'.format(command)}
-
-        hop_regex = ''.join(_HOP_ENTRY + _HOP_ENTRY_PROBE * probes)
-        traceroute_result['success'] = {}
-        if traceroute_raw_output:
-            for line in traceroute_raw_output.splitlines():
-                hop_search = re.search(hop_regex, line)
-                if not hop_search:
-                    continue
-                hop_details = hop_search.groups()
-                hop_index = int(hop_details[0])
-                previous_probe_host_name = '*'
-                previous_probe_ip_address = '*'
-                traceroute_result['success'][hop_index] = {'probes': {}}
-                for probe_index in range(probes):
-                    host_name = hop_details[3 + probe_index * 5]
-                    ip_address_raw = hop_details[4 + probe_index * 5]
-                    ip_address = napalm.base.helpers.convert(
-                        napalm.base.helpers.ip, ip_address_raw, ip_address_raw)
-                    rtt = hop_details[5 + probe_index * 5]
-                    if rtt:
-                        rtt = float(rtt)
-                    else:
-                        rtt = timeout * 1000.0
-                    if not host_name:
-                        host_name = previous_probe_host_name
-                    if not ip_address:
-                        ip_address = previous_probe_ip_address
-                    if hop_details[1 + probe_index * 5] == '*':
-                        host_name = '*'
-                        ip_address = '*'
-                    traceroute_result['success'][hop_index]['probes'][probe_index + 1] = {
-                        'host_name': py23_compat.text_type(host_name),
-                        'ip_address': py23_compat.text_type(ip_address),
-                        'rtt': rtt
-                    }
-                    previous_probe_host_name = host_name
-                    previous_probe_ip_address = ip_address
-        return traceroute_result
-
-    def get_config(self, retrieve='all'):
-        config = {
-            'startup': '',
-            'running': '',
-            'candidate': ''
-        }  # default values
-
-        if retrieve.lower() in ('running', 'all'):
-            _cmd = 'show running-config'
-            config['running'] = py23_compat.text_type(self.cli([_cmd]).get(_cmd))
-        if retrieve.lower() in ('startup', 'all'):
-            _cmd = 'show startup-config'
-            config['startup'] = py23_compat.text_type(self.cli([_cmd]).get(_cmd))
-        return config
-
+      
     def get_network_instances(self, name=''):
         """ get_network_instances implementation for NX-OS """
 
@@ -1337,7 +1227,4 @@
                 return {}
         # else return results for all VRFs
         else:
-            return vrfs
-=======
-        return users
->>>>>>> 64f04f45
+            return vrfs