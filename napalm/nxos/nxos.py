# -*- coding: utf-8 -*-
# Copyright 2015 Spotify AB. All rights reserved.
#
# The contents of this file are licensed under the Apache License, Version 2.0
# (the "License"); you may not use this file except in compliance with the
# License. You may obtain a copy of the License at
#
# http://www.apache.org/licenses/LICENSE-2.0
#
# Unless required by applicable law or agreed to in writing, software
# distributed under the License is distributed on an "AS IS" BASIS, WITHOUT
# WARRANTIES OR CONDITIONS OF ANY KIND, either express or implied. See the
# License for the specific language governing permissions and limitations under
# the License.

from __future__ import unicode_literals

# import stdlib
from builtins import super
import os
import re
import time
import tempfile
import uuid

# import third party lib
from requests.exceptions import ConnectionError
from netaddr import IPAddress
from netaddr.core import AddrFormatError
from netmiko import file_transfer
from pynxos.device import Device as NXOSDevice
from pynxos.errors import CLIError

# import NAPALM Base
import napalm.base.helpers
from napalm.base import NetworkDriver
from napalm.base.utils import py23_compat
from napalm.base.exceptions import ConnectionException
from napalm.base.exceptions import MergeConfigException
from napalm.base.exceptions import CommandErrorException
from napalm.base.exceptions import ReplaceConfigException
from napalm.base.netmiko_helpers import netmiko_args
import napalm.base.constants as c


def ensure_netmiko_conn(func):
    """Decorator that ensures Netmiko connection exists."""
    def wrap_function(self, filename=None, config=None):
        try:
            netmiko_object = self._netmiko_device
            if netmiko_object is None:
                raise AttributeError()
        except AttributeError:
            device_type = c.NETMIKO_MAP[self.platform]
            netmiko_optional_args = self.netmiko_optional_args
            if 'port' in netmiko_optional_args:
                netmiko_optional_args['port'] = 22
            self._netmiko_open(
                device_type=device_type,
                netmiko_optional_args=netmiko_optional_args,
            )
        func(self, filename=filename, config=config)
    return wrap_function


class NXOSDriverBase(NetworkDriver):
    """Common code shared between nx-api and nxos_ssh."""
    def __init__(self, hostname, username, password, timeout=60, optional_args=None):
        if optional_args is None:
            optional_args = {}
        self.hostname = hostname
        self.username = username
        self.password = password
        self.timeout = timeout
        self.replace = True
        self.loaded = False
        self.changed = False
        self.merge_candidate = ''
        self.candidate_cfg = 'candidate_config.txt'
        self.rollback_cfg = 'rollback_config.txt'
        self._dest_file_system = optional_args.pop('dest_file_system', "bootflash:")
        self.netmiko_optional_args = netmiko_args(optional_args)
        self.device = None

    @ensure_netmiko_conn
    def load_replace_candidate(self, filename=None, config=None):

        if not filename and not config:
            raise ReplaceConfigException('filename or config parameter must be provided.')

        if not filename:
            tmp_file = self._create_tmp_file(config)
            filename = tmp_file
        else:
            if not os.path.isfile(filename):
                raise ReplaceConfigException("File {} not found".format(filename))

        try:
            transfer_result = file_transfer(
                self._netmiko_device,
                source_file=filename,
                dest_file=self.candidate_cfg,
                file_system=self._dest_file_system,
                direction="put",
                overwrite_file=True,
            )
            if not transfer_result['file_exists']:
                raise ValueError()
        except Exception:
            msg = ('Could not transfer file. There was an error '
                   'during transfer. Please make sure remote '
                   'permissions are set.')
            raise ReplaceConfigException(msg)

        self.replace = True
        self.loaded = True
        if config and os.path.isfile(tmp_file):
            os.remove(tmp_file)

    def load_merge_candidate(self, filename=None, config=None):
        self.replace = False
        self.loaded = True

        if not filename and not config:
            raise MergeConfigException('filename or config param must be provided.')

        self.merge_candidate += '\n'  # insert one extra line
        if filename is not None:
            with open(filename, "r") as f:
                self.merge_candidate += f.read()
        else:
            self.merge_candidate += config

    def _commit_merge(self):
        try:
            output = self._send_config(self.merge_candidate)
            if output and 'Invalid command' in output:
                raise MergeConfigException('Error while applying config!')
        except Exception as e:
            self.changed = True
            self.rollback()
            raise MergeConfigException(str(e))

        self.changed = True
        # clear the merge buffer
        self.merge_candidate = ''

    def _get_merge_diff(self):
        diff = []
        running_config = self.get_config(retrieve='running')['running']
        running_lines = running_config.splitlines()
        for line in self.merge_candidate.splitlines():
            if line not in running_lines and line:
                if line[0].strip() != '!':
                    diff.append(line)
        return '\n'.join(diff)
        # the merge diff is not necessarily what needs to be loaded
        # for example under NTP, as the `ntp commit` command might be
        # alread configured, it is mandatory to be sent
        # otherwise it won't take the new configuration - see #59
        # https://github.com/napalm-automation/napalm-nxos/issues/59
        # therefore this method will return the real diff
        # but the merge_candidate will remain unchanged
        # previously: self.merge_candidate = '\n'.join(diff)

    def _get_diff(self):
        """Get a diff between running config and a proposed file."""
        diff = []
        self._create_sot_file()
        diff_out = self._send_command(
            'show diff rollback-patch file {} file {}'.format(
                'sot_file', self.candidate_cfg), raw_text=True)
        try:
            diff_out = diff_out.split(
                'Generating Rollback Patch')[1].replace(
                'Rollback Patch is Empty', '').strip()
            for line in diff_out.splitlines():
                if line:
                    if line[0].strip() != '!' and line[0].strip() != '.':
                        diff.append(line.rstrip(' '))
        except (AttributeError, KeyError):
            raise ReplaceConfigException(
                "Could not calculate diff. It's possible the given file doesn't exist."
            )
        return '\n'.join(diff)

    def compare_config(self):
        if self.loaded:
            if not self.replace:
                return self._get_merge_diff()
            diff = self._get_diff()
            return diff
        return ''

    def commit_config(self, message=""):
        if message:
            raise NotImplementedError('Commit message not implemented for this platform')
        if self.loaded:
            # Create checkpoint from current running-config
            self._save_to_checkpoint(self.rollback_cfg)

            if self.replace:
                self._load_cfg_from_checkpoint()
            else:
                self._commit_merge()

            self._copy_run_start()
            self.loaded = False
        else:
            raise ReplaceConfigException('No config loaded.')

    def discard_config(self):
        if self.loaded:
            # clear the buffer
            self.merge_candidate = ''
        if self.loaded and self.replace:
            try:
                self._delete_file(self.candidate_cfg)
            except CLIError:
                pass
        self.loaded = False

    def _create_sot_file(self):
        """Create Source of Truth file to compare."""

        # Bug on on NX-OS 6.2.16 where overwriting sot_file would take exceptionally long time
        # (over 12 minutes); so just delete the sot_file
        try:
            self._delete_file(filename="sot_file")
        except Exception:
            pass
        commands = ['terminal dont-ask', 'checkpoint file sot_file', 'no terminal dont-ask']
        self._send_command_list(commands)

    def ping(self,
             destination,
             source=c.PING_SOURCE,
             ttl=c.PING_TTL,
             timeout=c.PING_TIMEOUT,
             size=c.PING_SIZE,
             count=c.PING_COUNT,
             vrf=c.PING_VRF):
        """
        Execute ping on the device and returns a dictionary with the result.
        Output dictionary has one of following keys:
            * success
            * error
        In case of success, inner dictionary will have the followin keys:
            * probes_sent (int)
            * packet_loss (int)
            * rtt_min (float)
            * rtt_max (float)
            * rtt_avg (float)
            * rtt_stddev (float)
            * results (list)
        'results' is a list of dictionaries with the following keys:
            * ip_address (str)
            * rtt (float)
        """
        ping_dict = {}

        version = ''
        try:
            version = '6' if IPAddress(destination).version == 6 else ''
        except AddrFormatError:
            # Allow use of DNS names
            pass

        command = 'ping{version} {destination}'.format(
            version=version,
            destination=destination)
        command += ' timeout {}'.format(timeout)
        command += ' packet-size {}'.format(size)
        command += ' count {}'.format(count)
        if source != '':
            command += ' source {}'.format(source)

        if vrf != '':
            command += ' vrf {}'.format(vrf)
        output = self._send_command(command, raw_text=True)

        if 'connect:' in output:
            ping_dict['error'] = output
        elif 'PING' in output:
            ping_dict['success'] = {
                'probes_sent': 0,
                'packet_loss': 0,
                'rtt_min': 0.0,
                'rtt_max': 0.0,
                'rtt_avg': 0.0,
                'rtt_stddev': 0.0,
                'results': []
            }
            results_array = []
            for line in output.splitlines():
                fields = line.split()
                if 'icmp' in line:
                    if 'Unreachable' in line:
                        if "(" in fields[2]:
                            results_array.append(
                                {
                                    'ip_address': py23_compat.text_type(fields[2][1:-1]),
                                    'rtt': 0.0,
                                }
                            )
                        else:
                            results_array.append({'ip_address': py23_compat.text_type(fields[1]),
                                                  'rtt': 0.0})
                    elif 'truncated' in line:
                        if "(" in fields[4]:
                            results_array.append(
                                {
                                    'ip_address': py23_compat.text_type(fields[4][1:-2]),
                                    'rtt': 0.0,
                                }
                            )
                        else:
                            results_array.append(
                                {
                                    'ip_address': py23_compat.text_type(fields[3][:-1]),
                                    'rtt': 0.0,
                                }
                            )
                    elif fields[1] == 'bytes':
                        if version == '6':
                            m = fields[5][5:]
                        else:
                            m = fields[6][5:]
                        results_array.append({'ip_address': py23_compat.text_type(fields[3][:-1]),
                                              'rtt': float(m)})
                elif 'packets transmitted' in line:
                    ping_dict['success']['probes_sent'] = int(fields[0])
                    ping_dict['success']['packet_loss'] = int(fields[0]) - int(fields[3])
                elif 'min/avg/max' in line:
                    m = fields[3].split('/')
                    ping_dict['success'].update({
                        'rtt_min': float(m[0]),
                        'rtt_avg': float(m[1]),
                        'rtt_max': float(m[2]),
                    })
            ping_dict['success'].update({'results': results_array})
        return ping_dict

    def traceroute(self,
                   destination,
                   source=c.TRACEROUTE_SOURCE,
                   ttl=c.TRACEROUTE_TTL,
                   timeout=c.TRACEROUTE_TIMEOUT,
                   vrf=c.TRACEROUTE_VRF):

        _HOP_ENTRY_PROBE = [
            r'\s+',
            r'(',  # beginning of host_name (ip_address) RTT group
            r'(',  # beginning of host_name (ip_address) group only
            r'([a-zA-Z0-9\.:-]*)',  # hostname
            r'\s+',
            r'\(?([a-fA-F0-9\.:][^\)]*)\)?'  # IP Address between brackets
            r')?',  # end of host_name (ip_address) group only
            # also hostname/ip are optional -- they can or cannot be specified
            # if not specified, means the current probe followed the same path as the previous
            r'\s+',
            r'(\d+\.\d+)\s+ms',  # RTT
            r'|\*',  # OR *, when non responsive hop
            r')'  # end of host_name (ip_address) RTT group
        ]

        _HOP_ENTRY = [
            r'\s?',  # space before hop index?
            r'(\d+)',  # hop index
        ]

        traceroute_result = {}
        timeout = 5  # seconds
        probes = 3  # 3 probes/jop and this cannot be changed on NXOS!

        version = ''
        try:
            version = '6' if IPAddress(destination).version == 6 else ''
        except AddrFormatError:
            # Allow use of DNS names
            pass

        if source:
            source_opt = 'source {source}'.format(source=source)
            command = 'traceroute{version} {destination} {source_opt}'.format(
                version=version,
                destination=destination,
                source_opt=source_opt)
        else:
            command = 'traceroute{version} {destination}'.format(
                version=version,
                destination=destination)

        try:
            traceroute_raw_output = self._send_command(command, raw_text=True)
        except CommandErrorException:
            return {'error': 'Cannot execute traceroute on the device: {}'.format(command)}

        hop_regex = ''.join(_HOP_ENTRY + _HOP_ENTRY_PROBE * probes)
        traceroute_result['success'] = {}
        if traceroute_raw_output:
            for line in traceroute_raw_output.splitlines():
                hop_search = re.search(hop_regex, line)
                if not hop_search:
                    continue
                hop_details = hop_search.groups()
                hop_index = int(hop_details[0])
                previous_probe_host_name = '*'
                previous_probe_ip_address = '*'
                traceroute_result['success'][hop_index] = {'probes': {}}
                for probe_index in range(probes):
                    host_name = hop_details[3 + probe_index * 5]
                    ip_address_raw = hop_details[4 + probe_index * 5]
                    ip_address = napalm.base.helpers.convert(
                        napalm.base.helpers.ip, ip_address_raw, ip_address_raw)
                    rtt = hop_details[5 + probe_index * 5]
                    if rtt:
                        rtt = float(rtt)
                    else:
                        rtt = timeout * 1000.0
                    if not host_name:
                        host_name = previous_probe_host_name
                    if not ip_address:
                        ip_address = previous_probe_ip_address
                    if hop_details[1 + probe_index * 5] == '*':
                        host_name = '*'
                        ip_address = '*'
                    traceroute_result['success'][hop_index]['probes'][probe_index + 1] = {
                        'host_name': py23_compat.text_type(host_name),
                        'ip_address': py23_compat.text_type(ip_address),
                        'rtt': rtt
                    }
                    previous_probe_host_name = host_name
                    previous_probe_ip_address = ip_address
        return traceroute_result

    def _get_checkpoint_file(self):
        filename = 'temp_cp_file_from_napalm'
        self._set_checkpoint(filename)
        command = 'show file {}'.format(filename)
        output = self._send_command(command, raw_text=True)
        self._delete_file(filename)
        return output

    def _set_checkpoint(self, filename):
        commands = [
            'terminal dont-ask',
            'checkpoint file {}'.format(filename),
            'no terminal dont-ask',
        ]
        self._send_command_list(commands)

    def _save_to_checkpoint(self, filename):
        """Save the current running config to the given file."""
        commands = [
            "terminal dont-ask",
            'checkpoint file {}'.format(filename),
            'no terminal dont-ask',
        ]
        self._send_command_list(commands)

    def _delete_file(self, filename):
        commands = [
            'terminal dont-ask',
            'delete {}'.format(filename),
            'no terminal dont-ask'
        ]
        self._send_command_list(commands)

    @staticmethod
    def _create_tmp_file(config):
        tmp_dir = tempfile.gettempdir()
        rand_fname = py23_compat.text_type(uuid.uuid4())
        filename = os.path.join(tmp_dir, rand_fname)
        with open(filename, 'wt') as fobj:
            fobj.write(config)
        return filename

    def _disable_confirmation(self):
        self._send_command_list(['terminal dont-ask'])

    def get_config(self, retrieve='all'):
        config = {
            'startup': '',
            'running': '',
            'candidate': ''
        }  # default values

        if retrieve.lower() in ('running', 'all'):
            command = 'show running-config'
            config['running'] = py23_compat.text_type(self._send_command(command, raw_text=True))
        if retrieve.lower() in ('startup', 'all'):
            command = 'show startup-config'
            config['startup'] = py23_compat.text_type(self._send_command(command, raw_text=True))
        return config


class NXOSDriver(NXOSDriverBase):
    def __init__(self, hostname, username, password, timeout=60, optional_args=None):
        super().__init__(hostname, username, password, timeout=timeout, optional_args=optional_args)
        if optional_args is None:
            optional_args = {}

        # nxos_protocol is there for backwards compatibility, transport is the preferred method
        self.transport = optional_args.get('transport', optional_args.get('nxos_protocol', 'https'))
        if self.transport == 'https':
            self.port = optional_args.get('port', 443)
        elif self.transport == 'http':
            self.port = optional_args.get('port', 80)

<<<<<<< HEAD
        self.platform = 'nxos'
=======
        self.ssl_verify = optional_args.get('ssl_verify', False)
>>>>>>> a35b651c

    def open(self):
        try:
            self.device = NXOSDevice(self.hostname,
                                     self.username,
                                     self.password,
                                     timeout=self.timeout,
                                     port=self.port,
                                     transport=self.transport,
                                     verify=self.ssl_verify)
            self.device.show('show hostname')
        except (CLIError, ValueError):
            # unable to open connection
            raise ConnectionException('Cannot connect to {}'.format(self.hostname))

    def close(self):
        self.device = None

    def _send_command(self, command, raw_text=False):
        """
        Wrapper for NX-API show method.

        Allows more code sharing between NX-API and SSH.
        """
        return self.device.show(command, raw_text=raw_text)

    def _send_command_list(self, commands):
        return self.device.config_list(commands)

    def _send_config(self, commands):
        if isinstance(commands, py23_compat.string_types):
            # Has to be a list generator and not generator expression (not JSON serializable)
            commands = [command for command in commands.splitlines() if command]
        return self.device.config_list(commands)

    @staticmethod
    def _compute_timestamp(stupid_cisco_output):
        """
        Some fields such `uptime` are returned as: 23week(s) 3day(s)
        This method will determine the epoch of the event.
        e.g.: 23week(s) 3day(s) -> 1462248287
        """
        if not stupid_cisco_output or stupid_cisco_output == 'never':
            return -1.0

        if '(s)' in stupid_cisco_output:
            pass
        elif ':' in stupid_cisco_output:
            stupid_cisco_output = stupid_cisco_output.replace(':', 'hour(s) ', 1)
            stupid_cisco_output = stupid_cisco_output.replace(':', 'minute(s) ', 1)
            stupid_cisco_output += 'second(s)'
        else:
            stupid_cisco_output = stupid_cisco_output.replace('d', 'day(s) ')
            stupid_cisco_output = stupid_cisco_output.replace('h', 'hour(s)')

        things = {
            'second(s)': {
                'weight': 1
            },
            'minute(s)': {
                'weight': 60
            },
            'hour(s)': {
                'weight': 3600
            },
            'day(s)': {
                'weight': 24 * 3600
            },
            'week(s)': {
                'weight': 7 * 24 * 3600
            },
            'year(s)': {
                'weight': 365.25 * 24 * 3600
            }
        }

        things_keys = things.keys()
        for part in stupid_cisco_output.split():
            for key in things_keys:
                if key in part:
                    things[key]['count'] = napalm.base.helpers.convert(
                        int, part.replace(key, ''), 0)

        delta = sum([det.get('count', 0) * det.get('weight') for det in things.values()])
        return time.time() - delta

    @staticmethod
    def _get_reply_body(result):
        # useful for debugging
        ret = result.get('ins_api', {}).get('outputs', {}).get('output', {}).get('body', {})
        # Original 'body' entry may have been an empty string, don't return that.
        if not isinstance(ret, dict):
            return {}
        return ret

    @staticmethod
    def _get_table_rows(parent_table, table_name, row_name):
        # because if an inconsistent piece of shit.
        # {'TABLE_intf': [{'ROW_intf': {
        # vs
        # {'TABLE_mac_address': {'ROW_mac_address': [{
        # vs
        # {'TABLE_vrf': {'ROW_vrf': {'TABLE_adj': {'ROW_adj': {
        _table = parent_table.get(table_name)
        _table_rows = []
        if isinstance(_table, list):
            _table_rows = [_table_row.get(row_name) for _table_row in _table]
        elif isinstance(_table, dict):
            _table_rows = _table.get(row_name)
        if not isinstance(_table_rows, list):
            _table_rows = [_table_rows]
        return _table_rows

    def _get_reply_table(self, result, table_name, row_name):
        return self._get_table_rows(result, table_name, row_name)

    def _get_command_table(self, command, table_name, row_name):
        json_output = self.device.show(command)
        return self._get_reply_table(json_output, table_name, row_name)

    def is_alive(self):
        if self.device:
            return {'is_alive': True}
        else:
            return {'is_alive': False}

    def _copy_run_start(self):
        results = self.device.save(filename='startup-config')
        if not results:
            msg = 'Unable to save running-config to startup-config!'
            raise CommandErrorException(msg)

    def _load_cfg_from_checkpoint(self):
        commands = ['terminal dont-ask',
                    'rollback running-config file {}'.format(self.candidate_cfg),
                    'no terminal dont-ask']
        try:
            rollback_result = self._send_command_list(commands)
        except ConnectionError:
            # requests will raise an error with verbose warning output (don't fail on this).
            return
        finally:
            self.changed = True

        # For nx-api a list is returned so extract the result associated with the
        # 'rollback' command.
        rollback_result = rollback_result[1]
        msg = rollback_result.get('msg') if rollback_result.get('msg') else rollback_result
        error_msg = True if rollback_result.get('error') else False

        if 'Rollback failed.' in msg or error_msg:
            raise ReplaceConfigException(msg)
        elif rollback_result == []:
            raise ReplaceConfigException

    def rollback(self):
        if self.changed:
            self.device.rollback(self.rollback_cfg)
            self._copy_run_start()
            self.changed = False

    def get_facts(self):
        pynxos_facts = self.device.facts
        final_facts = {key: value for key, value in pynxos_facts.items() if
                       key not in ['interfaces', 'uptime_string', 'vlans']}

        if pynxos_facts['interfaces']:
            final_facts['interface_list'] = pynxos_facts['interfaces']
        else:
            final_facts['interface_list'] = self.get_interfaces().keys()

        final_facts['vendor'] = 'Cisco'

        hostname_cmd = 'show hostname'
        hostname = self.device.show(hostname_cmd).get('hostname')
        if hostname:
            final_facts['fqdn'] = hostname

        return final_facts

    def get_interfaces(self):
        interfaces = {}
        iface_cmd = 'show interface'
        interfaces_out = self.device.show(iface_cmd)
        interfaces_body = interfaces_out['TABLE_interface']['ROW_interface']

        for interface_details in interfaces_body:
            interface_name = interface_details.get('interface')
            # Earlier version of Nexus returned a list for 'eth_bw' (observed on 7.1(0)N1(1a))
            interface_speed = interface_details.get('eth_bw', 0)
            if isinstance(interface_speed, list):
                interface_speed = interface_speed[0]
            interface_speed = int(interface_speed / 1000)
            if 'admin_state' in interface_details:
                is_up = interface_details.get('admin_state', '') == 'up'
            else:
                is_up = interface_details.get('state', '') == 'up'
            interfaces[interface_name] = {
                'is_up': is_up,
                'is_enabled': (interface_details.get('state') == 'up'),
                'description': py23_compat.text_type(interface_details.get('desc', '').strip('"')),
                'last_flapped': self._compute_timestamp(
                    interface_details.get('eth_link_flapped', '')),
                'speed': interface_speed,
                'mac_address': napalm.base.helpers.convert(
                    napalm.base.helpers.mac, interface_details.get('eth_hw_addr')),
            }
        return interfaces

    def get_lldp_neighbors(self):
        results = {}
        try:
            command = 'show lldp neighbors'
            lldp_raw_output = self.cli([command]).get(command, '')
            lldp_neighbors = napalm.base.helpers.textfsm_extractor(
                self, 'lldp_neighbors', lldp_raw_output)
        except CLIError:
            lldp_neighbors = []

        for neighbor in lldp_neighbors:
            local_iface = neighbor.get('local_interface')
            if neighbor.get(local_iface) is None:
                if local_iface not in results:
                    results[local_iface] = []

            neighbor_dict = {'hostname': py23_compat.text_type(neighbor.get('neighbor')),
                             'port': py23_compat.text_type(neighbor.get('neighbor_interface'))}

            results[local_iface].append(neighbor_dict)
        return results

    def get_bgp_neighbors(self):
        results = {}
        bgp_state_dict = {
            'Idle': {'is_up': False, 'is_enabled': True},
            'Active': {'is_up': False, 'is_enabled': True},
            'Open': {'is_up': False, 'is_enabled': True},
            'Established': {'is_up': True, 'is_enabled': True},
            'Closing': {'is_up': True, 'is_enabled': True},
            'Shutdown': {'is_up': False, 'is_enabled': False},
        }

        try:
            cmd = 'show bgp sessions vrf all'
            vrf_list = self._get_command_table(cmd, 'TABLE_vrf', 'ROW_vrf')
        except CLIError:
            vrf_list = []

        for vrf_dict in vrf_list:
            result_vrf_dict = {
                'router_id': py23_compat.text_type(vrf_dict['router-id']),
                'peers': {}
            }
            neighbors_list = vrf_dict.get('TABLE_neighbor', {}).get('ROW_neighbor', [])

            if isinstance(neighbors_list, dict):
                neighbors_list = [neighbors_list]

            for neighbor_dict in neighbors_list:
                neighborid = napalm.base.helpers.ip(neighbor_dict['neighbor-id'])
                remoteas = napalm.base.helpers.as_number(neighbor_dict['remoteas'])
                state = py23_compat.text_type(neighbor_dict['state'])

                bgp_state = bgp_state_dict[state]

                result_peer_dict = {
                    'local_as': int(vrf_dict['local-as']),
                    'remote_as': remoteas,
                    'remote_id': neighborid,
                    'is_enabled': bgp_state['is_enabled'],
                    'uptime': -1,
                    'description': '',
                    'is_up': bgp_state['is_up'],
                    'address_family': {
                        'ipv4': {
                            'sent_prefixes': -1,
                            'accepted_prefixes': -1,
                            'received_prefixes': -1
                        }
                    }
                }
                result_vrf_dict['peers'][neighborid] = result_peer_dict

            vrf_name = vrf_dict['vrf-name-out']
            if vrf_name == 'default':
                vrf_name = 'global'
            results[vrf_name] = result_vrf_dict
        return results

    def get_lldp_neighbors_detail(self, interface=''):
        lldp_neighbors = {}
        filter = ''
        if interface:
            filter = 'interface {name} '.format(name=interface)

        command = 'show lldp neighbors {filter}detail'.format(filter=filter)
        # seems that some old devices may not return JSON output...

        try:
            lldp_neighbors_table_str = self.cli([command]).get(command)
            # thus we need to take the raw text output
            lldp_neighbors_list = lldp_neighbors_table_str.splitlines()
        except CLIError:
            lldp_neighbors_list = []

        if not lldp_neighbors_list:
            return lldp_neighbors  # empty dict

        CHASSIS_REGEX = r'^(Chassis id:)\s+([a-z0-9\.]+)$'
        PORT_REGEX = r'^(Port id:)\s+([0-9]+)$'
        LOCAL_PORT_ID_REGEX = r'^(Local Port id:)\s+(.*)$'
        PORT_DESCR_REGEX = r'^(Port Description:)\s+(.*)$'
        SYSTEM_NAME_REGEX = r'^(System Name:)\s+(.*)$'
        SYSTEM_DESCR_REGEX = r'^(System Description:)\s+(.*)$'
        SYST_CAPAB_REEGX = r'^(System Capabilities:)\s+(.*)$'
        ENABL_CAPAB_REGEX = r'^(Enabled Capabilities:)\s+(.*)$'
        VLAN_ID_REGEX = r'^(Vlan ID:)\s+(.*)$'

        lldp_neighbor = {}
        interface_name = None

        for line in lldp_neighbors_list:
            chassis_rgx = re.search(CHASSIS_REGEX, line, re.I)
            if chassis_rgx:
                lldp_neighbor = {
                    'remote_chassis_id': napalm.base.helpers.mac(chassis_rgx.groups()[1])
                }
                continue
            lldp_neighbor['parent_interface'] = ''
            port_rgx = re.search(PORT_REGEX, line, re.I)
            if port_rgx:
                lldp_neighbor['parent_interface'] = py23_compat.text_type(port_rgx.groups()[1])
                continue
            local_port_rgx = re.search(LOCAL_PORT_ID_REGEX, line, re.I)
            if local_port_rgx:
                interface_name = local_port_rgx.groups()[1]
                continue
            port_descr_rgx = re.search(PORT_DESCR_REGEX, line, re.I)
            if port_descr_rgx:
                lldp_neighbor['remote_port'] = py23_compat.text_type(port_descr_rgx.groups()[1])
                lldp_neighbor['remote_port_description'] = py23_compat.text_type(
                    port_descr_rgx.groups()[1])
                continue
            syst_name_rgx = re.search(SYSTEM_NAME_REGEX, line, re.I)
            if syst_name_rgx:
                lldp_neighbor['remote_system_name'] = py23_compat.text_type(
                    syst_name_rgx.groups()[1])
                continue
            syst_descr_rgx = re.search(SYSTEM_DESCR_REGEX, line, re.I)
            if syst_descr_rgx:
                lldp_neighbor['remote_system_description'] = py23_compat.text_type(
                    syst_descr_rgx.groups()[1])
                continue
            syst_capab_rgx = re.search(SYST_CAPAB_REEGX, line, re.I)
            if syst_capab_rgx:
                lldp_neighbor['remote_system_capab'] = py23_compat.text_type(
                    syst_capab_rgx.groups()[1])
                continue
            syst_enabled_rgx = re.search(ENABL_CAPAB_REGEX, line, re.I)
            if syst_enabled_rgx:
                lldp_neighbor['remote_system_enable_capab'] = py23_compat.text_type(
                    syst_enabled_rgx.groups()[1])
                continue
            vlan_rgx = re.search(VLAN_ID_REGEX, line, re.I)
            if vlan_rgx:
                # at the end of the loop
                if interface_name not in lldp_neighbors.keys():
                    lldp_neighbors[interface_name] = []
                lldp_neighbors[interface_name].append(lldp_neighbor)
        return lldp_neighbors

    def cli(self, commands):
        cli_output = {}
        if type(commands) is not list:
            raise TypeError('Please enter a valid list of commands!')

        for command in commands:
            command_output = self.device.show(command, raw_text=True)
            cli_output[py23_compat.text_type(command)] = command_output
        return cli_output

    def get_arp_table(self):
        arp_table = []
        command = 'show ip arp'
        arp_table_vrf = self._get_command_table(command, 'TABLE_vrf', 'ROW_vrf')
        arp_table_raw = self._get_table_rows(arp_table_vrf[0], 'TABLE_adj', 'ROW_adj')

        for arp_table_entry in arp_table_raw:
            raw_ip = arp_table_entry.get('ip-addr-out')
            raw_mac = arp_table_entry.get('mac')
            age = arp_table_entry.get('time-stamp')
            if age == '-':
                age_sec = -1.0
            elif ':' not in age:
                # Cisco sometimes returns a sub second arp time 0.411797
                try:
                    age_sec = float(age)
                except ValueError:
                    age_sec = -1.0
            else:
                fields = age.split(':')
                if len(fields) == 3:
                    try:
                        fields = [float(x) for x in fields]
                        hours, minutes, seconds = fields
                        age_sec = 3600 * hours + 60 * minutes + seconds
                    except ValueError:
                        age_sec = -1.0
            age_sec = round(age_sec, 1)

            interface = py23_compat.text_type(arp_table_entry.get('intf-out'))
            arp_table.append({
                'interface': interface,
                'mac': napalm.base.helpers.convert(
                    napalm.base.helpers.mac, raw_mac, raw_mac),
                'ip': napalm.base.helpers.ip(raw_ip),
                'age': age_sec
            })
        return arp_table

    def _get_ntp_entity(self, peer_type):
        ntp_entities = {}
        command = 'show ntp peers'
        ntp_peers_table = self._get_command_table(command, 'TABLE_peers', 'ROW_peers')

        for ntp_peer in ntp_peers_table:
            if ntp_peer.get('serv_peer', '').strip() != peer_type:
                continue
            peer_addr = napalm.base.helpers.ip(ntp_peer.get('PeerIPAddress').strip())
            ntp_entities[peer_addr] = {}

        return ntp_entities

    def get_ntp_peers(self):
        return self._get_ntp_entity('Peer')

    def get_ntp_servers(self):
        return self._get_ntp_entity('Server')

    def get_ntp_stats(self):
        ntp_stats = []
        command = 'show ntp peer-status'
        ntp_stats_table = self._get_command_table(command, 'TABLE_peersstatus', 'ROW_peersstatus')

        for ntp_peer in ntp_stats_table:
            peer_address = napalm.base.helpers.ip(ntp_peer.get('remote').strip())
            syncmode = ntp_peer.get('syncmode')
            stratum = int(ntp_peer.get('st'))
            hostpoll = int(ntp_peer.get('poll'))
            reachability = int(ntp_peer.get('reach'))
            delay = float(ntp_peer.get('delay'))
            ntp_stats.append({
                'remote': peer_address,
                'synchronized': (syncmode == '*'),
                'referenceid': peer_address,
                'stratum': stratum,
                'type': '',
                'when': '',
                'hostpoll': hostpoll,
                'reachability': reachability,
                'delay': delay,
                'offset': 0.0,
                'jitter': 0.0
            })
        return ntp_stats

    def get_interfaces_ip(self):
        interfaces_ip = {}
        ipv4_command = 'show ip interface'
        ipv4_interf_table_vrf = self._get_command_table(ipv4_command, 'TABLE_intf', 'ROW_intf')

        for interface in ipv4_interf_table_vrf:
            interface_name = py23_compat.text_type(interface.get('intf-name', ''))
            addr_str = interface.get('prefix')
            unnumbered = py23_compat.text_type(interface.get('unnum-intf', ''))
            if addr_str:
                address = napalm.base.helpers.ip(addr_str)
                prefix = int(interface.get('masklen', ''))
                if interface_name not in interfaces_ip.keys():
                    interfaces_ip[interface_name] = {}
                if 'ipv4' not in interfaces_ip[interface_name].keys():
                    interfaces_ip[interface_name]['ipv4'] = {}
                if address not in interfaces_ip[interface_name].get('ipv4'):
                    interfaces_ip[interface_name]['ipv4'][address] = {}
                interfaces_ip[interface_name]['ipv4'][address].update({
                    'prefix_length': prefix
                })
            elif unnumbered:
                for interf in ipv4_interf_table_vrf:
                    interf_name = py23_compat.text_type(interf.get('intf-name', ''))
                    if interf_name == unnumbered:
                        address = napalm.base.helpers.ip(interf.get('prefix'))
                        prefix = int(interf.get('masklen', ''))
                        if interface_name not in interfaces_ip.keys():
                            interfaces_ip[interface_name] = {}
                        if 'ipv4' not in interfaces_ip[interface_name].keys():
                            interfaces_ip[interface_name]['ipv4'] = {}
                        if address not in interfaces_ip[interface_name].get('ipv4'):
                            interfaces_ip[interface_name]['ipv4'][address] = {}
                        interfaces_ip[interface_name]['ipv4'][address].update({
                            'prefix_length': prefix
                        })

            secondary_addresses = interface.get('TABLE_secondary_address', {}) \
                .get('ROW_secondary_address', [])
            if type(secondary_addresses) is dict:
                secondary_addresses = [secondary_addresses]
            for secondary_address in secondary_addresses:
                secondary_address_ip = napalm.base.helpers.ip(secondary_address.get('prefix1'))
                secondary_address_prefix = int(secondary_address.get('masklen1', ''))
                if 'ipv4' not in interfaces_ip[interface_name].keys():
                    interfaces_ip[interface_name]['ipv4'] = {}
                if secondary_address_ip not in interfaces_ip[interface_name].get('ipv4'):
                    interfaces_ip[interface_name]['ipv4'][secondary_address_ip] = {}
                interfaces_ip[interface_name]['ipv4'][secondary_address_ip].update({
                    'prefix_length': secondary_address_prefix
                })

        ipv6_command = 'show ipv6 interface'
        ipv6_interf_table_vrf = self._get_command_table(ipv6_command, 'TABLE_intf', 'ROW_intf')

        for interface in ipv6_interf_table_vrf:
            interface_name = py23_compat.text_type(interface.get('intf-name', ''))

            if interface_name not in interfaces_ip.keys():
                interfaces_ip[interface_name] = {}
            if 'ipv6' not in interfaces_ip[interface_name].keys():
                interfaces_ip[interface_name]['ipv6'] = {}

            if type(interface.get('addr', '')) is list:
                for ipv6_address in interface.get('addr', ''):
                    address = napalm.base.helpers.ip(ipv6_address.split('/')[0])
                    prefix = int(ipv6_address.split('/')[-1])
                    if address not in interfaces_ip[interface_name].get('ipv6'):
                        interfaces_ip[interface_name]['ipv6'][address] = {}
                    interfaces_ip[interface_name]['ipv6'][address].update({
                        'prefix_length': prefix
                    })
            else:
                address = napalm.base.helpers.ip(interface.get('addr', '').split('/')[0])
                prefix = interface.get('prefix', '').split('/')[-1]
                if prefix:
                    prefix = int(interface.get('prefix', '').split('/')[-1])
                else:
                    prefix = 128

                if address not in interfaces_ip[interface_name].get('ipv6'):
                    interfaces_ip[interface_name]['ipv6'][address] = {}
                interfaces_ip[interface_name]['ipv6'][address].update({
                    'prefix_length': prefix
                })
        return interfaces_ip

    def get_mac_address_table(self):
        mac_table = []
        command = 'show mac address-table'
        mac_table_raw = self._get_command_table(command, 'TABLE_mac_address', 'ROW_mac_address')

        for mac_entry in mac_table_raw:
            raw_mac = mac_entry.get('disp_mac_addr')
            interface = py23_compat.text_type(mac_entry.get('disp_port'))
            vlan = int(mac_entry.get('disp_vlan'))
            active = True
            static = (mac_entry.get('disp_is_static') != '0')
            moves = 0
            last_move = 0.0
            mac_table.append({
                'mac': napalm.base.helpers.mac(raw_mac),
                'interface': interface,
                'vlan': vlan,
                'active': active,
                'static': static,
                'moves': moves,
                'last_move': last_move
            })
        return mac_table

    def get_snmp_information(self):
        snmp_information = {}
        snmp_command = 'show running-config'
        snmp_raw_output = self.cli([snmp_command]).get(snmp_command, '')
        snmp_config = napalm.base.helpers.textfsm_extractor(self, 'snmp_config', snmp_raw_output)

        if not snmp_config:
            return snmp_information

        snmp_information = {
            'contact': py23_compat.text_type(''),
            'location': py23_compat.text_type(''),
            'community': {},
            'chassis_id': py23_compat.text_type('')
        }

        for snmp_entry in snmp_config:
            contact = py23_compat.text_type(snmp_entry.get('contact', ''))
            if contact:
                snmp_information['contact'] = contact
            location = py23_compat.text_type(snmp_entry.get('location', ''))
            if location:
                snmp_information['location'] = location

            community_name = py23_compat.text_type(snmp_entry.get('community', ''))
            if not community_name:
                continue

            if community_name not in snmp_information['community'].keys():
                snmp_information['community'][community_name] = {
                    'acl': py23_compat.text_type(snmp_entry.get('acl', '')),
                    'mode': py23_compat.text_type(snmp_entry.get('mode', '').lower())
                }
            else:
                acl = py23_compat.text_type(snmp_entry.get('acl', ''))
                if acl:
                    snmp_information['community'][community_name]['acl'] = acl
                mode = py23_compat.text_type(snmp_entry.get('mode', '').lower())
                if mode:
                    snmp_information['community'][community_name]['mode'] = mode
        return snmp_information

    def get_users(self):
        _CISCO_TO_CISCO_MAP = {
            'network-admin': 15,
            'network-operator': 5
        }

        _DEFAULT_USER_DICT = {
            'password': '',
            'level': 0,
            'sshkeys': []
        }

        users = {}
        command = 'show running-config'
        section_username_raw_output = self.cli([command]).get(command, '')
        section_username_tabled_output = napalm.base.helpers.textfsm_extractor(
            self, 'users', section_username_raw_output)

        for user in section_username_tabled_output:
            username = user.get('username', '')
            if not username:
                continue
            if username not in users:
                users[username] = _DEFAULT_USER_DICT.copy()

            password = user.get('password', '')
            if password:
                users[username]['password'] = py23_compat.text_type(password.strip())

            level = 0
            role = user.get('role', '')
            if role.startswith('priv'):
                level = int(role.split('-')[-1])
            else:
                level = _CISCO_TO_CISCO_MAP.get(role, 0)
            if level > users.get(username).get('level'):
                # unfortunately on Cisco you can set different priv levels for the same user
                # Good news though: the device will consider the highest level
                users[username]['level'] = level

            sshkeytype = user.get('sshkeytype', '')
            sshkeyvalue = user.get('sshkeyvalue', '')
            if sshkeytype and sshkeyvalue:
                if sshkeytype not in ['ssh-rsa', 'ssh-dsa']:
                    continue
                users[username]['sshkeys'].append(py23_compat.text_type(sshkeyvalue))
        return users<|MERGE_RESOLUTION|>--- conflicted
+++ resolved
@@ -508,11 +508,8 @@
         elif self.transport == 'http':
             self.port = optional_args.get('port', 80)
 
-<<<<<<< HEAD
+        self.ssl_verify = optional_args.get('ssl_verify', False)
         self.platform = 'nxos'
-=======
-        self.ssl_verify = optional_args.get('ssl_verify', False)
->>>>>>> a35b651c
 
     def open(self):
         try:
